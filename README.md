--- conflicted
+++ resolved
@@ -104,11 +104,7 @@
 while True:
     event, values = win.read()
 
-<<<<<<< HEAD
-    if db.process_events(event, values):                  # <=== let pysimplesql process its own events! Simple!
-=======
     if ss.process_events(event, values):                  # <=== let PySimpleSQL process its own events! Simple!
->>>>>>> f6b4599f
         logger.info('PySimpleDB event handler handled the event!')
     elif event == sg.WIN_CLOSED or event == 'Exit':
         frm=None              # <= ensures proper closing of the sqlite database and runs a database optimization at close
@@ -238,12 +234,7 @@
 #### **pysimplesql** elements:
 Referencing the example above, look at the following:
 ```python
-<<<<<<< HEAD
-# convience function for rapid front-end development
-ss.record('Restaurant', 'name') # Table name, field name parameters
-=======
 [ss.record('Restaurant.name')],
->>>>>>> f6b4599f
 
 # could have been written like this using PySImpleGUI elements:
 [sg.Text('Name:',size=(15,1)),sg.Input('',key='Restaurant.name',size=(30,1), metadata={'type': TYPE_RECORD})]
@@ -265,7 +256,7 @@
 Place those two functions just above the layout definition shown in the example above and then run the code again
 ```python
 # set the sizing for the Restaurant section
-ss.set_text_size(10, 1)
+ss.set_label_size(10, 1)
 ss.set_control_size(90, 1)
 layout = [
     [ss.record('Restaurant.name')],
@@ -298,7 +289,7 @@
 
 ```python
 # set the sizing for the Restaurant section
-ss.set_text_size(10, 1)
+ss.set_label_size(10, 1)
 ss.set_control_size(90, 1)
 layout = [
     [ss.record('Restaurant.name')],
@@ -330,62 +321,35 @@
 ### Binding the window to the element
 Referencing the same example above, the window and database were bound with this one single line:
 ```python
-<<<<<<< HEAD
-db = ss.Database(':memory:', 'example.sql', win) # Load in the database and bind it to win
-=======
 frm = ss.Form(':memory:', 'example.sql', bind=win) # Load in the database and bind it to win
->>>>>>> f6b4599f
 ```
 The above is a one-shot approach and all most users will ever need!
 The above could have been written as:
 ```python
-<<<<<<< HEAD
-db=ss.Database(':memory:', 'example.sql') # Load in the database
-db.auto_bind(win) # automatically bind the window to the database
-=======
 frm=ss.Form(':memory:', 'example.sql') # Load in the database
 frm.bind(win) # automatically bind the window to the database
->>>>>>> f6b4599f
 ```
 
 frm.bind() likewise can be peeled back to it's own components and could have been written like this:
 ```python
-<<<<<<< HEAD
-db.auto_add_tables()
-db.auto_add_relationships()
-db.auto_map_controls(win)
-db.auto_map_events(win)
-db.requery_all()
-db.update_controls()
-=======
 frm.auto_add_queries()
 frm.auto_add_relationships()
 frm.auto_map_controls(win)
 frm.auto_map_events(win)
 frm.requery_all()
 frm.update_elements()
->>>>>>> f6b4599f
 ```
 
 And finally, that brings us to the lowest-level functions for binding the database.
 This is how you can MANUALLY map tables, relationships, controls and events to the database.
 The above auto_map_* methods could have been manually achieved as follows:
 ```python
-<<<<<<< HEAD
-# Add the tables you want pysimplesql to handle.  The function db.auto_add_tables() will add all tables found in the database 
-# by default.  However, you may only need to work with a couple of tables in the database, and this is how you would do that
-db.add_table('Restaurant','pkRestaurant','name') # add the table Restaurant, with it's primary key field, and descriptive field (for comboboxes)
-db.add_table('Item','pkItem','name') # Note: While I personally prefer to use the pk{Table} and fk{Table} naming
-db.add_table('Type','pkType','name') #       conventions, it's not necessary for pySimpleSQL
-db.add_table('Menu','pkMenu','name') #       These could have just as well been restaurantID and itemID for example
-=======
 # Add the queries you want pysimplesql to handle.  The function frm.auto_add_tables() will add all queries found in the database 
 # by default.  However, you may only need to work with a couple of queries in the database, and this is how you would do that
 frm.add_query('Restaurant','pkRestaurant','name') # add the table Restaurant, with it's primary key field, and descriptive field (for comboboxes)
 frm.add_query('Item','pkItem','name') # Note: While I personally prefer to use the pk{Query} and fk{Query} naming
 frm.add_query('Type','pkType','name') #       conventions, it's not necessary for pySimpleSQL
 frm.add_query('Menu','pkMenu','name') #       These could have just as well been restaurantID and itemID for example
->>>>>>> f6b4599f
 
 # Set up relationships
 # Notice below that the first relationship has the last parameter to True.  This is what the ON UPDATE CASCADE constraint accomplishes.
@@ -397,18 +361,6 @@
 frm.add_relationship('LEFT JOIN', 'Item', 'fkMenu', 'Menu', 'pkMenu', False)
 
 # Map our controls
-<<<<<<< HEAD
-# Note that you can map any control to any Table/field combination that you would like.
-# The {Table}.{field} naming convention is only necessary if you want to use the auto-mapping functionality of pysimplesql!
-db.map_control(win['Restaurant.name'],'Restaurant','name')
-db.map_control(win['Restaurant.location'],'Restaurant','location')
-db.map_control(win['Restaurant.fkType'],'Type','pkType')
-db.map_control(win['Item.name'],'Item','name')
-db.map_control(win['Item.fkRestaurant'],'Item','fkRestaurant')
-db.map_control(win['Item.fkMenu'],'Item','fkMenu')
-db.map_control(win['Item.price'],'Item','price')
-db.map_control(win['Item.description'],'Item','description')
-=======
 # Note that you can map any control to any Query/field combination that you would like.
 # The {Query}.{field} naming convention is only necessary if you want to use the auto-mapping functionality of pysimplesql!
 frm.map_control(win['Restaurant.name'],'Restaurant','name')
@@ -419,30 +371,21 @@
 frm.map_control(win['Item.fkMenu'],'Item','fkMenu')
 frm.map_control(win['Item.price'],'Item','price')
 frm.map_control(win['Item.description'],'Item','description')
->>>>>>> f6b4599f
 
 # Map out our events
 # In the above example, this was all done in the background, as we used convenience functions to add record navigation buttons.
 # However, we could have made our own buttons and mapped them to events.  Below is such an example
-<<<<<<< HEAD
-db.map_event('Edit.Restaurant.First',db['Restaurant'].First) # button control with the key of 'Edit.Restaurant.First'
-                                                             # mapped to the Table.First method
-db.map_event('Edit.Restaurant.Previous',db['Restaurant'].Previous)
-db.map_event('Edit.Restaurant.Next',db['Restaurant'].Next)
-db.map_event('Edit.Restaurant.Last',db['Restaurant'].Last)
-=======
 frm.map_event('Edit.Restaurant.First',db['Restaurant'].First) # button control with the key of 'Edit.Restaurant.First'
                                                              # mapped to the Query.First method
 frm.map_event('Edit.Restaurant.Previous',db['Restaurant'].Previous)
 frm.map_event('Edit.Restaurant.Next',db['Restaurant'].Next)
 frm.map_event('Edit.Restaurant.Last',db['Restaurant'].Last)
->>>>>>> f6b4599f
 # and so on...
 # In fact, you can use the event mapper however you want to, mapping control names to any function you would like!
 # Event mapping will be covered in more detail later...
 
 # This is the magic function which populates all of the controls we mapped!
-# For your convience, you can optionally use the function Database.set_callback('update_controls',function) to set a callback function
+# For your convience, you can optionally use the function Form.set_callback('update_controls',function) to set a callback function
 # that will be called every time the controls are updated.  This allows you to do custom things like update
 # a preview image, change control parameters or just about anythong you want!
 frm.update_elements()
