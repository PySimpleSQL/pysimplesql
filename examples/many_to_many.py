--- conflicted
+++ resolved
@@ -14,7 +14,7 @@
     "name" TEXT DEFAULT "New Person"
 );
 CREATE TABLE "FavoriteColor"(
-    "id" INTEGER PRIMARY KEY AUTOINCREMENT, --M2M tables still need a primary key
+    "id" INTEGER PRIMARY KEY AUTOINCREMENT, --M2M queries still need a primary key
     "person_id" INTEGER NOT NULL DEFAULT 1,
     "color_id" INTEGER NOT NULL DEFAULT 1,
     FOREIGN KEY (person_id) REFERENCES Person(id),
@@ -72,18 +72,14 @@
 
 # Initialize our window and database, then bind them together
 win = sg.Window('Many-to-many table test', layout, finalize=True)
-<<<<<<< HEAD
-db = ss.Database(':memory:', win, sql_commands=sql)      # <=== load the database and bind it to the window
-=======
 frm = ss.Form(':memory:', sql_commands=sql, bind=win)      # <=== load the database into the Form
->>>>>>> f6b4599f
 # NOTE: ":memory:" is a special database URL for in-memory databases
 
 
 while True:
     event, values = win.read()
 
-    if db.process_events(event, values):                  # <=== let PySimpleSQL process its own events! Simple!
+    if ss.process_events(event, values):                  # <=== let PySimpleSQL process its own events! Simple!
         logger.info('PySimpleDB event handler handled the event!')
     elif event == sg.WIN_CLOSED or event == 'Exit':
         frm=None              # <= ensures proper closing of the sqlite database and runs a database optimization at close
