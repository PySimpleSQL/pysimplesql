--- conflicted
+++ resolved
@@ -45,49 +45,30 @@
 
 # Initialize our window then bind it to the Form
 win = sg.Window('Preferences: Application Settings', layout, finalize=True)
-<<<<<<< HEAD
-db = ss.Database('Settigs.db', win, sql_commands=sql)      # <=== load the database and bind it to the window
-
-# Now that the database is loaded, lets set our tool tips using the description column.
-# The Table.get_keyed_value can return the value column where the key column equals a specific value as well.
-win['Settings.value?key=company_name'].set_tooltip(db['Settings'].get_keyed_value('description','key','company_name'))
-win['Settings.value?key=debug_mode'].set_tooltip(db['Settings'].get_keyed_value('description','key','debug_mode'))
-win['Settings.value?key=antialiasing'].set_tooltip(db['Settings'].get_keyed_value('description','key','antialiasing'))
-win['Settings.value?key=query_retries'].set_tooltip(db['Settings'].get_keyed_value('description','key','query_retries'))
-=======
 frm.bind(win)
 
 print(frm['Settings'].get_keyed_value('description', 'key', 'debug_mode'))
->>>>>>> f6b4599f
 
 while True:
     event, values = win.read()
 
-    if db.process_events(event, values):                  # <=== let PySimpleSQL process its own events! Simple!
+    if ss.process_events(event, values):                  # <=== let PySimpleSQL process its own events! Simple!
        print(f'PySimpleDB event handler handled the event {event}!')
     elif event == sg.WIN_CLOSED or event == 'Exit':
-<<<<<<< HEAD
-        db=None              # <= ensures proper closing of the sqlite database and runs a database optimization at close
-=======
         frm=None              # <= ensures proper closing of the sqlite database and runs a database optimization at close
->>>>>>> f6b4599f
         break
     else:
         print(f'This event ({event}) is not yet handled.')
 
 """
-This example showed how to easily access key,value information stored in tables.  A classic example of this is with
+This example showed how to easily access key,value information stored in queries.  A classic example of this is with
 storing settings for your own program
 
 Learnings from this example:
 - embedding sql commands in code for table creation
-<<<<<<< HEAD
-- creating a default/empty database with sql commands with the sql_commands keyword argument to ss.Database()
-=======
 - creating a default/empty database with sql commands with the sql_commands keyword argument to ss.Form()
 - Creating a form without binding to a window, then later binding the form to a window with a separate statement
->>>>>>> f6b4599f
 - using ss.record() and ss.actions() functions for easy GUI element creation
-- using the extended key naming syntax for keyed records (Table.value_column?key_column=key_value)
-- using the Table.get_keyed_value() method for keyed data retrieval
+- using the extended key naming syntax for keyed records (Query.value_column?key_column=key_value)
+- using the Query.get_keyed_value() method for keyed data retrieval
 """