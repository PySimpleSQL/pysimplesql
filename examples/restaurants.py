import PySimpleGUI as sg
import pysimplesql as ss                               # <=== PySimpleSQL lines will be marked like this.  There's only a few!
import logging
logger=logging.getLogger(__name__)
logging.basicConfig(level=logging.DEBUG)               # <=== You can set the logging level here (NOTSET,DEBUG,INFO,WARNING,ERROR,CRITICAL)


# Define our layout. We will use the Form.record convenience function to create the controls
layout = [
    [ss.record('Restaurant.name')],
    [ss.record('Restaurant.location')],
    [ss.record('Restaurant.fkType', sg.Combo, size=(30,10), auto_size_text=False)]
]
sub_layout = [
    [ss.selector('selector1','Item',size=(35,10))],
    [
        sg.Col(
            layout=[
                [ss.record('Item.name')],
                [ss.record('Item.fkMenu', sg.Combo, size=(30,10), auto_size_text=False)],
                [ss.record('Item.price')],
                [ss.record('Item.description', sg.MLine, size=(30, 7))]
            ]
        )
    ],
    #[ss.actions('act_item','Item', edit_protect=False,navigation=False,save=False, search=False)]
]
layout.append([sg.Frame('Items', sub_layout)])
layout.append([ss.actions('act_restaurant','Restaurant')])

# Initialize our window and database, then bind them together
win = sg.Window('places to eat', layout, finalize=True)
<<<<<<< HEAD
db = ss.Database(':memory:', win,sql_script='example.sql')      # <=== load the database and bind it to the window
=======
# Create our Form
frm = ss.Form(':memory:', sql_script='example.sql', bind=win)      # <=== load the database
>>>>>>> f6b4599f
# NOTE: ":memory:" is a special database URL for in-memory databases


while True:
    event, values = win.read()

    if db.process_events(event, values):                  # <=== let PySimpleSQL process its own events! Simple!
        logger.info('PySimpleDB event handler handled the event!')
    elif event == sg.WIN_CLOSED or event == 'Exit':
        frm=None              # <= ensures proper closing of the sqlite database and runs a database optimization at close
        break
    else:
        logger.info(f'This event ({event}) is not yet handled.')<|MERGE_RESOLUTION|>--- conflicted
+++ resolved
@@ -30,19 +30,15 @@
 
 # Initialize our window and database, then bind them together
 win = sg.Window('places to eat', layout, finalize=True)
-<<<<<<< HEAD
-db = ss.Database(':memory:', win,sql_script='example.sql')      # <=== load the database and bind it to the window
-=======
 # Create our Form
 frm = ss.Form(':memory:', sql_script='example.sql', bind=win)      # <=== load the database
->>>>>>> f6b4599f
 # NOTE: ":memory:" is a special database URL for in-memory databases
 
 
 while True:
     event, values = win.read()
 
-    if db.process_events(event, values):                  # <=== let PySimpleSQL process its own events! Simple!
+    if ss.process_events(event, values):                  # <=== let PySimpleSQL process its own events! Simple!
         logger.info('PySimpleDB event handler handled the event!')
     elif event == sg.WIN_CLOSED or event == 'Exit':
         frm=None              # <= ensures proper closing of the sqlite database and runs a database optimization at close
