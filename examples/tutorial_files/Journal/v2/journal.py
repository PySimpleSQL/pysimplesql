--- conflicted
+++ resolved
@@ -47,12 +47,7 @@
 ]
 
 win=sg.Window('Journal example', layout, finalize=True)
-<<<<<<< HEAD
-db=ss.Database(':memory:', win, sql_commands=sql) #<=== Here is the magic!
-# Note:  ':memory:' is a special address for in-memory databases
-=======
 frm.bind(win)
->>>>>>> f6b4599f
 
 # Reverse the default sort order so new journal entries appear at the top
 frm['Journal'].set_order_clause('ORDER BY entry_date DESC')
@@ -65,7 +60,7 @@
 while True:
     event, values = win.read()
 
-    if db.process_events(event, values):                  # <=== let PySimpleSQL process its own events! Simple!
+    if ss.process_events(event, values):                  # <=== let PySimpleSQL process its own events! Simple!
         print(f'pysimpledb event handler handled the event {event}!')
     elif event == sg.WIN_CLOSED or event == 'Exit':
         frm=None              # <= ensures proper closing of the sqlite database and runs a database optimization
