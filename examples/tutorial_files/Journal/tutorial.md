# Database Applications with PySimpleGUI 

This is a simple tutorial to show how easy database interaction can be by using PySImpleGUI and **pysimplesql** together.
For this tutorial, we are going to build a simple Journal/Diary application to show how quickly a database front end can
be realized. In this Journal, we are going to track the date, an entry, a title for the entry, and even allow the user to
select a mood for the day.

***DISCLAIMER***: While the names are similar, PySimpleGUI and **pysimplesql** have no affiliation.  The **pysimplesql** 
project was inspired by PySimpleGUI however, and strives for the same ease-of-use!

## Lets get started!
First, lets make sure we have both PySimpleGUI and pysimplesql installed:
```python
pip install PySimpleGUI
pip install pysimplesql
````
or 
```python
pip3 install PySimpleGUI
pip3 install pysimplesql
```





Ok, now with the prerequisites out of the way, lets build our application.  I like to start with a rough version, then add features
later (data validation, etc.).  I'm going to use that approach here.  With that said, create a file "journal.py" with the 
following contents (or get the file [here](https://raw.githubusercontent.com/PySimpleSQL/pysimplesql/master/examples/tutorial_files/Journal/v1/journal.py))
```python
# import PySimpleGUI and pysimplesql
import PySimpleGUI as sg
import pysimplesql as ss


# --------------------------
# CREATE OUR DATABASE SCHEMA
# --------------------------
# Note that databases can be created from files as well instead of just embedded commands, as well as existing databases.
sql="""
CREATE TABLE Journal(
    "id"            INTEGER NOT NULL PRIMARY KEY,
    "entry_date"    INTEGER DEFAULT (date('now')),
    "mood_id"       INTEGER,
    "title"         TEXT DEFAULT "New Entry",
    "entry"         TEXT,
    FOREIGN KEY (mood_id) REFERENCES Mood(id) --This line is important to the automatic functionality of pysimplesql~
);
CREATE TABLE Mood(
    "id"            INTEGER NOT NULL PRIMARY KEY,
    "name"          TEXT
);

-- Lets pre-populate some moods into our database
-- The list doesn't need to be overdone, as the user will be able to add their own too!
INSERT INTO Mood VALUES (1,"Happy");
INSERT INTO Mood VALUES (2,"Sad");
INSERT INTO Mood VALUES (3,"Angry");
INSERT INTO Mood VALUES (4,"Emotional");
INSERT INTO Mood VALUES (5,"Content");
INSERT INTO Mood VALUES (6,"Curious");
"""
frm=ss.Form(':memory:', sql_commands=sql) #<=== Here is the magic!
# Note:  ':memory:' is a special address for in-memory databases

# -------------------------
# CREATE PYSIMPLEGUI LAYOUT
# -------------------------
# Define the columns for the table selector
headings=['id','Date:              ','Mood:      ','Title:                                 '] # The width of the headings defines column width!
visible=[0,1,1,1] # Hide the id column
layout=[
    frm.selector('sel_journal','Journal',sg.Table,num_rows=10,headings=headings,visible_column_map=visible),
    frm.actions('act_journal','Journal', edit_protect=False), # These are your database controls (Previous, Next, Save, Insert, etc!)
    frm.record('Journal.entry_date', label='Date:'),
    frm.record('Journal.mood_id', sg.Combo, label='My mood:', size=(30,10), auto_size_text=False),
    frm.record('Journal.title'),
    frm.record('Journal.entry', sg.MLine, size=(71,20))
]

win=sg.Window('Journal example', layout, finalize=True)
frm.bind(win)

# ---------
# MAIN LOOP
# ---------
while True:
    event, values = win.read()

    if db.process_events(event, values):                  # <=== let PySimpleSQL process its own events! Simple!
        print(f'pysimpledb event handler handled the event {event}!')
    elif event == sg.WIN_CLOSED or event == 'Exit':
        frm=None              # <= ensures proper closing of the sqlite database and runs a database optimization
        break
    else:
        print(f'This event ({event}) is not yet handled.')
```
![v1](https://github.com/PySimpleSQL/pysimplesql/raw/master/examples/tutorial_files/Journal/v1/journal.png)

The code above is all you need for a quick database front end!  If you're not a database expert, don't worry!  Don't let
the embedded SQL in this example scare you. There are many tools available to help you build your own databases - but I 
personally like to stick to raw SQL commands.  Also keep in mind that SQL code does not have to be embedded, as it can be
loaded externally as well. Existing databases won't even need any of this SQL at all! With that said, 
There are a couple of things to point out in the SQL above.  First, notice the FOREIGN KEY constraint.  This is what tells
**pysimplesql** what the relationships are in the database.  These can be manually mapped as well if you are working with
an already existing database that did not define it's foreign key constraints - but since we are starting fresh this is 
the best way to go. Also notice the DEFAULT title.  New records created with **pysimplesql** will use this when available.


 Go ahead and run the program!  **It's literally a fully functioning program already** - though we will add onto it to improve
 things a bit.  Make a few entries by using the insert button to create them.  Notice that at first the elements are disabled,
 as there is no record yet selected. This all happens automatically! Explore the interface a bit too to get familiar with
how everything works.  **pysimplesql** was even smart enough to put an edit button next to the mood combo box so that new
moods can be created or existing ones edited or deleted (see below).

![quick editor](https://github.com/PySimpleSQL/pysimplesql/raw/master/examples/tutorial_files/Journal/v1/quick_edit.png)

 
## Next improvement - cleaning up the interface
The first iteration of our design is already working and functional.  In this improvement, we will fine-tune the GUI to 
be just a bit cleaner. Mainly, we will fix a few issues that stick out to me:
- The title input element would look nice if it were as wide as the entry MLine element
- The sorting in the table selector would be nice if it were reversed so that new entries appeared at the top rather than
the bottom. 
- The search function only searches in the title column
  
See code below for the simple changes to make these fixes happen (or get the file [here](https://raw.githubusercontent.com/PySimpleSQL/pysimplesql/master/examples/tutorial_files/Journal/v2/journal.py)):
```python
import PySimpleGUI as sg
import pysimplesql as ss

# --------------------------
# CREATE OUR DATABASE SCHEMA
# --------------------------
# Note that databases can be created from files as well instead of just embedded commands, as well as existing databases.
sql="""
CREATE TABLE Journal(
    "id"            INTEGER NOT NULL PRIMARY KEY,
    "entry_date"    INTEGER DEFAULT (date('now')),
    "mood_id"       INTEGER,
    "title"         TEXT DEFAULT "New Entry",
    "entry"         TEXT,
    FOREIGN KEY (mood_id) REFERENCES Mood(id) --This line is important to the automatic functionality of pysimplesql~
);
CREATE TABLE Mood(
    "id"            INTEGER NOT NULL PRIMARY KEY,
    "name"          TEXT
);

-- Lets pre-populate some moods into our database
-- The list doesn't need to be overdone, as the user will be able to add their own too!
INSERT INTO Mood VALUES (1,"Happy");
INSERT INTO Mood VALUES (2,"Sad");
INSERT INTO Mood VALUES (3,"Angry");
INSERT INTO Mood VALUES (4,"Emotional");
INSERT INTO Mood VALUES (5,"Content");
INSERT INTO Mood VALUES (6,"Curious");
"""
frm=ss.Form(':memory:', sql_commands=sql) #<=== Here is the magic!
# Note:  ':memory:' is a special address for in-memory databases

# -------------------------
# CREATE PYSIMPLEGUI LAYOUT
# -------------------------
# Define the columns for the table selector
headings=['id','Date:              ','Mood:      ','Title:                                 '] # The width of the headings defines column width!
visible=[0,1,1,1] # Hide the id column
layout=[
    frm.selector('sel_journal','Journal',sg.Table,num_rows=10,headings=headings,visible_column_map=visible),
    frm.actions('act_journal','Journal', edit_protect=False), # These are your database controls (Previous, Next, Save, Insert, etc!)
    frm.record('Journal.entry_date', label='Date:'),
    frm.record('Journal.mood_id', sg.Combo, label='My mood:', size=(30,10), auto_size_text=False),
    frm.record('Journal.title', size=(71,1)),
    frm.record('Journal.entry', sg.MLine, size=(71,20))
]

win=sg.Window('Journal example', layout, finalize=True)
frm.bind(win)

# Reverse the default sort order so new journal entries appear at the top
frm['Journal'].set_order_clause('ORDER BY entry_date DESC')
# Set the column order for search operations.  By default, only the column designated as the description column is searched
frm['Journal'].set_search_order(['entry_date','title','entry'])

# ---------
# MAIN LOOP
# ---------
while True:
    event, values = win.read()

    if db.process_events(event, values):                  # <=== let PySimpleSQL process its own events! Simple!
        print(f'pysimpledb event handler handled the event {event}!')
    elif event == sg.WIN_CLOSED or event == 'Exit':
        frm=None              # <= ensures proper closing of the sqlite database and runs a database optimization
        break
    else:
        print(f'This event ({event}) is not yet handled.')
```
![v2](https://github.com/PySimpleSQL/pysimplesql/raw/master/examples/tutorial_files/Journal/v2/journal.png)

Now that's better!  Now the interface looks a little cleaner, the sorting of the selector table looks better and the search 
function is much more usable!

## Next improvement - persistence of the data
Up until now, the database has been created in-memory.  In-memory databases wipe clean after each use, and therefore would
be a pretty poor choice for a Journal application!  We will now fix that issue and start saving the data to the hard drive.

See code below for the changes to make our data persistent! (or get the file [here](https://raw.githubusercontent.com/PySimpleSQL/pysimplesql/master/examples/tutorial_files/Journal/v3/journal.py)):

```python
# import PySimpleGUI and pysimplesql
import PySimpleGUI as sg
import pysimplesql as ss

# --------------------------
# CREATE OUR DATABASE SCHEMA
# --------------------------
# Note that databases can be created from files as well instead of just embedded commands, as well as existing databases.
sql="""
CREATE TABLE Journal(
    "id"            INTEGER NOT NULL PRIMARY KEY,
    "entry_date"    INTEGER DEFAULT (date('now')),
    "mood_id"       INTEGER,
    "title"         TEXT DEFAULT "New Entry",
    "entry"         TEXT,
    FOREIGN KEY (mood_id) REFERENCES Mood(id) --This line is important to the automatic functionality of pysimplesql~
);
CREATE TABLE Mood(
    "id"            INTEGER NOT NULL PRIMARY KEY,
    "name"          TEXT
);

-- Lets pre-populate some moods into our database
-- The list doesn't need to be overdone, as the user will be able to add their own too!
INSERT INTO Mood VALUES (1,"Happy");
INSERT INTO Mood VALUES (2,"Sad");
INSERT INTO Mood VALUES (3,"Angry");
INSERT INTO Mood VALUES (4,"Emotional");
INSERT INTO Mood VALUES (5,"Content");
INSERT INTO Mood VALUES (6,"Curious");
"""
frm=ss.Form('journal.db', sql_commands=sql) #<=== ONE SIMPLE CHANGE!!!
# Now we just gave the new databasase a name - "journal.db" in this case.  If journal.db is not present
# when this code is run, then a new one is created using the commands supplied to the sql_commands keyword argument.
# If journal.db does exist, then it is used and the sql_commands are not run at all.

# -------------------------
# CREATE PYSIMPLEGUI LAYOUT
# -------------------------
# Define the columns for the table selector
headings=['id','Date:              ','Mood:      ','Title:                                 '] # The width of the headings defines column width!
visible=[0,1,1,1] # Hide the id column
layout=[
    frm.selector('sel_journal','Journal',sg.Table,num_rows=10,headings=headings,visible_column_map=visible),
    frm.actions('act_journal','Journal', edit_protect=False), # These are your database controls (Previous, Next, Save, Insert, etc!)
    frm.record('Journal.entry_date', label='Date:'),
    frm.record('Journal.mood_id', sg.Combo, label='My mood:', size=(30,10), auto_size_text=False),
    frm.record('Journal.title', size=(71,1)),
    frm.record('Journal.entry', sg.MLine, size=(71,20))
]

<<<<<<< HEAD
win = sg.Window('Journal example', layout, finalize=True)
db = ss.Database('journal.db', win, sql_commands=sql)  # <=== ONE SIMPLE CHANGE!!!
# Now we just give the new databasase a name - "journal.db" in this case.  If journal.db is not present
# when this code is run, then a new one is created using the commands supplied to the sql_commands keyword argument.
# If journal.db does exist, then it is used and the sql_commands are not run at all.
=======
win=sg.Window('Journal example', layout, finalize=True)
frm.bind(win)
>>>>>>> f6b4599f

# Reverse the default sort order so new journal entries appear at the top
frm['Journal'].set_order_clause('ORDER BY entry_date DESC')
# Set the column order for search operations.  By default, only the column designated as the description column is searched
frm['Journal'].set_search_order(['entry_date','title','entry'])

# ---------
# MAIN LOOP
# ---------
while True:
<<<<<<< HEAD
 event, values = win.read()

 if db.process_events(event, values):  # <=== let PySimpleSQL process its own events! Simple!
  print(f'pysimpledb event handler handled the event {event}!')
 elif event == sg.WIN_CLOSED or event == 'Exit':
  db = None  # <= ensures proper closing of the sqlite database and runs a database optimization
  break
 else:
  print(f'This event ({event}) is not yet handled.')
=======
    event, values = win.read()

    if ss.process_events(event, values):                  # <=== let PySimpleSQL process its own events! Simple!
        print(f'pysimpledb event handler handled the event {event}!')
    elif event == sg.WIN_CLOSED or event == 'Exit':
        frm=None              # <= ensures proper closing of the sqlite database and runs a database optimization
        break
    else:
        print(f'This event ({event}) is not yet handled.')
>>>>>>> f6b4599f
```
![v3](https://github.com/PySimpleSQL/pysimplesql/raw/master/examples/tutorial_files/Journal/v3/journal.png)

Go ahead and run the program now, make some new entries and save them.  Close and reopen the program and you'll see that
data is now persisting on the hard drive!

## Next improvment - Data Validation
Right now, the user can type pretty much anything for the date.  We should fix this to ensure that dates entered are uniform
and sort correctly.  We will use the before_save callback to validate this data.  If our callback returns True, then the
save will be allowed to proceed.

See code below for the changes to validate our data! (or get the file [here](https://raw.githubusercontent.com/PySimpleSQL/pysimplesql/master/examples/tutorial_files/Journal/v4/journal.py)):
```python
# import PySimpleGUI and pysimplesql
import PySimpleGUI as sg
import pysimplesql as ss

# --------------------------
# CREATE OUR DATABASE SCHEMA
# --------------------------
# Note that databases can be created from files as well instead of just embedded commands, as well as existing databases.
sql="""
CREATE TABLE Journal(
    "id"            INTEGER NOT NULL PRIMARY KEY,
    "entry_date"    INTEGER DEFAULT (date('now')),
    "mood_id"       INTEGER,
    "title"         TEXT DEFAULT "New Entry",
    "entry"         TEXT,
    FOREIGN KEY (mood_id) REFERENCES Mood(id) --This line is important to the automatic functionality of pysimplesql~
);
CREATE TABLE Mood(
    "id"            INTEGER NOT NULL PRIMARY KEY,
    "name"          TEXT
);

-- Lets pre-populate some moods into our database
-- The list doesn't need to be overdone, as the user will be able to add their own too!
INSERT INTO Mood VALUES (1,"Happy");
INSERT INTO Mood VALUES (2,"Sad");
INSERT INTO Mood VALUES (3,"Angry");
INSERT INTO Mood VALUES (4,"Emotional");
INSERT INTO Mood VALUES (5,"Content");
INSERT INTO Mood VALUES (6,"Curious");
"""
frm=ss.Form('journal.db', sql_commands=sql)
# Now we just gave the new databasase a name - "journal.db" in this case.  If journal.db is not present
# when this code is run, then a new one is created using the commands supplied to the sql_commands keyword argument.
# If journal.db does exist, then it is used and the sql_commands are not run at all.

# -------------------------
# CREATE PYSIMPLEGUI LAYOUT
# -------------------------
# Define the columns for the table selector
headings=['id','Date:              ','Mood:      ','Title:                                 '] # The width of the headings defines column width!
visible=[0,1,1,1] # Hide the id column
layout=[
    frm.selector('sel_journal','Journal',sg.Table,num_rows=10,headings=headings,visible_column_map=visible),
    frm.actions('act_journal','Journal', edit_protect=False), # These are your database controls (Previous, Next, Save, Insert, etc!)
    frm.record('Journal.entry_date', label='Date:'),
    frm.record('Journal.mood_id', sg.Combo, label='My mood:', size=(30,10), auto_size_text=False),
    frm.record('Journal.title', size=(71,1)),
    frm.record('Journal.entry', sg.MLine, size=(71,20))
]

win=sg.Window('Journal example', layout, finalize=True)
<<<<<<< HEAD
db=ss.Database('journal.db', win, sql_commands=sql) #<=== ONE SIMPLE CHANGE!!!
# Now we just give the new databasase a name - "journal.db" in this case.  If journal.db is not present
# when this code is run, then a new one is created using the commands supplied to the sql_commands keyword argument.
# If journal.db does exist, then it is used and the sql_commands are not run at all.
=======
frm.bind(win)
>>>>>>> f6b4599f

# Reverse the default sort order so new journal entries appear at the top
frm['Journal'].set_order_clause('ORDER BY entry_date DESC')
# Set the column order for search operations.  By default, only the column designated as the description column is searched
frm['Journal'].set_search_order(['entry_date','title','entry'])

# ---------------
# DATA VALIDATION
# ---------------
def cb_validate():
    date=win['Journal.entry_date'].Get()
    if date[4] == '-' and date[7]=='-' and len(date)==10:   # Make sure the date is 10 digits and has two dashes in the right place
        if str.isdigit(date[:4]):                           # Make sure the first 4 digits represent a year
            if str.isdigit(date[5:7]):                      # Make sure the month are digits
                if str.isdigit(date[-2:]):                  # Make sure the days are digits
                    return True                             # If so, we can save!

    # Validation failed!  Deny saving of changes!
    sg.popup('Invalid date specified! Please try again')
    return False

#  Set the callback to run before save
frm['Journal'].set_callback('before_save',cb_validate)

# ---------
# MAIN LOOP
# ---------
while True:
    event, values = win.read()

    if db.process_events(event, values):                  # <=== let PySimpleSQL process its own events! Simple!
        print(f'pysimpledb event handler handled the event {event}!')
    elif event == sg.WIN_CLOSED or event == 'Exit':
        frm=None              # <= ensures proper closing of the sqlite database and runs a database optimization
        break
    else:
        print(f'This event ({event}) is not yet handled.')
```
![v4](https://github.com/PySimpleSQL/pysimplesql/raw/master/examples/tutorial_files/Journal/v4/journal.png)

Now run the example again.  You can now see that we are validating our expected date format using the simple callback 
features of **pysimplesql**!

# LEARNINGS FROM THIS TUTORIAL
- How to install and import **pysimplesql** into your project
- How to use the FOREIGN KEY and DEFAULT constraints in your SQL schema
- How to embed SQL schema code right in your program
- Creating both in-memory databases and persistent databases
- using the ss.record(), ss.selector() and ss.actions convenience functions to simplify construction of your PySimpleGUI
layouts and ensure they work automatically with **pysimplesql**
- How to change default control size with the size=(w,h) keyword argument to ss.record()
- How to change sort order of tables with Form[Query].set_order_clause()
- How to change the search order of tables with Form[Query].set_search_order()]
- How to use the callback system to create a simple validation callback

Any ideas on improvements for this tutorial of the simple Journal application?  Just drop an email to pysimplesql@gmail.com!<|MERGE_RESOLUTION|>--- conflicted
+++ resolved
@@ -87,7 +87,7 @@
 while True:
     event, values = win.read()
 
-    if db.process_events(event, values):                  # <=== let PySimpleSQL process its own events! Simple!
+    if ss.process_events(event, values):                  # <=== let PySimpleSQL process its own events! Simple!
         print(f'pysimpledb event handler handled the event {event}!')
     elif event == sg.WIN_CLOSED or event == 'Exit':
         frm=None              # <= ensures proper closing of the sqlite database and runs a database optimization
@@ -188,7 +188,7 @@
 while True:
     event, values = win.read()
 
-    if db.process_events(event, values):                  # <=== let PySimpleSQL process its own events! Simple!
+    if ss.process_events(event, values):                  # <=== let PySimpleSQL process its own events! Simple!
         print(f'pysimpledb event handler handled the event {event}!')
     elif event == sg.WIN_CLOSED or event == 'Exit':
         frm=None              # <= ensures proper closing of the sqlite database and runs a database optimization
@@ -259,16 +259,8 @@
     frm.record('Journal.entry', sg.MLine, size=(71,20))
 ]
 
-<<<<<<< HEAD
-win = sg.Window('Journal example', layout, finalize=True)
-db = ss.Database('journal.db', win, sql_commands=sql)  # <=== ONE SIMPLE CHANGE!!!
-# Now we just give the new databasase a name - "journal.db" in this case.  If journal.db is not present
-# when this code is run, then a new one is created using the commands supplied to the sql_commands keyword argument.
-# If journal.db does exist, then it is used and the sql_commands are not run at all.
-=======
 win=sg.Window('Journal example', layout, finalize=True)
 frm.bind(win)
->>>>>>> f6b4599f
 
 # Reverse the default sort order so new journal entries appear at the top
 frm['Journal'].set_order_clause('ORDER BY entry_date DESC')
@@ -279,17 +271,6 @@
 # MAIN LOOP
 # ---------
 while True:
-<<<<<<< HEAD
- event, values = win.read()
-
- if db.process_events(event, values):  # <=== let PySimpleSQL process its own events! Simple!
-  print(f'pysimpledb event handler handled the event {event}!')
- elif event == sg.WIN_CLOSED or event == 'Exit':
-  db = None  # <= ensures proper closing of the sqlite database and runs a database optimization
-  break
- else:
-  print(f'This event ({event}) is not yet handled.')
-=======
     event, values = win.read()
 
     if ss.process_events(event, values):                  # <=== let PySimpleSQL process its own events! Simple!
@@ -299,7 +280,6 @@
         break
     else:
         print(f'This event ({event}) is not yet handled.')
->>>>>>> f6b4599f
 ```
 ![v3](https://github.com/PySimpleSQL/pysimplesql/raw/master/examples/tutorial_files/Journal/v3/journal.png)
 
@@ -365,14 +345,7 @@
 ]
 
 win=sg.Window('Journal example', layout, finalize=True)
-<<<<<<< HEAD
-db=ss.Database('journal.db', win, sql_commands=sql) #<=== ONE SIMPLE CHANGE!!!
-# Now we just give the new databasase a name - "journal.db" in this case.  If journal.db is not present
-# when this code is run, then a new one is created using the commands supplied to the sql_commands keyword argument.
-# If journal.db does exist, then it is used and the sql_commands are not run at all.
-=======
 frm.bind(win)
->>>>>>> f6b4599f
 
 # Reverse the default sort order so new journal entries appear at the top
 frm['Journal'].set_order_clause('ORDER BY entry_date DESC')
@@ -403,7 +376,7 @@
 while True:
     event, values = win.read()
 
-    if db.process_events(event, values):                  # <=== let PySimpleSQL process its own events! Simple!
+    if ss.process_events(event, values):                  # <=== let PySimpleSQL process its own events! Simple!
         print(f'pysimpledb event handler handled the event {event}!')
     elif event == sg.WIN_CLOSED or event == 'Exit':
         frm=None              # <= ensures proper closing of the sqlite database and runs a database optimization
