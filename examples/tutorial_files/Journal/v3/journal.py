--- conflicted
+++ resolved
@@ -50,14 +50,7 @@
 ]
 
 win=sg.Window('Journal example', layout, finalize=True)
-<<<<<<< HEAD
-db=ss.Database('journal.db', win, sql_commands=sql) #<=== ONE SIMPLE CHANGE!!!
-# Now we just give the new databasase a name - "journal.db" in this case.  If journal.db is not present
-# when this code is run, then a new one is created using the commands supplied to the sql_commands keyword argument.
-# If journal.db does exist, then it is used and the sql_commands are not run at all.
-=======
 frm.bind(win)
->>>>>>> f6b4599f
 
 # Reverse the default sort order so new journal entries appear at the top
 frm['Journal'].set_order_clause('ORDER BY entry_date DESC')
@@ -70,7 +63,7 @@
 while True:
     event, values = win.read()
 
-    if db.process_events(event, values):                  # <=== let PySimpleSQL process its own events! Simple!
+    if ss.process_events(event, values):                  # <=== let PySimpleSQL process its own events! Simple!
         print(f'pysimpledb event handler handled the event {event}!')
     elif event == sg.WIN_CLOSED or event == 'Exit':
         frm=None              # <= ensures proper closing of the sqlite database and runs a database optimization
