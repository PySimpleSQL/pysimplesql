--- conflicted
+++ resolved
@@ -49,12 +49,7 @@
 ]
 
 win=sg.Window('Journal example', layout, finalize=True)
-<<<<<<< HEAD
-db=ss.Database(':memory:', win, sql_commands=sql) #<=== Here is the magic!
-# Note:  ':memory:' is a special address for in-memory databases
-=======
 frm.bind(win)
->>>>>>> f6b4599f
 
 # ---------
 # MAIN LOOP
@@ -62,7 +57,7 @@
 while True:
     event, values = win.read()
 
-    if db.process_events(event, values):                  # <=== let PySimpleSQL process its own events! Simple!
+    if ss.process_events(event, values):                  # <=== let PySimpleSQL process its own events! Simple!
         print(f'pysimpledb event handler handled the event {event}!')
     elif event == sg.WIN_CLOSED or event == 'Exit':
         frm=None              # <= ensures proper closing of the sqlite database and runs a database optimization
