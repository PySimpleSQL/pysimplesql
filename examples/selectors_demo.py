--- conflicted
+++ resolved
@@ -27,13 +27,13 @@
 
 description = """
 Many different types of PySimpleGUI elements can be used as Selector controls to select database records.
-Navigation buttons, the Search box, ListBoxes, ComboBoxes, Sliders and tables can all be set to control
+Navigation buttons, the Search box, ListBoxes, ComboBoxes, Sliders and queries can all be set to control
 record navigation. Multiple selectors can be used simultaneously and they will all work together in harmony. Try each selector
 on this frm and watch it all just work!
 """
 
 # PySimpleGUI™ layout code
-headings=['id','Name     ','Example                                          ','Primary Color?'] # Table column widths can be set by the spacing of the headings!
+headings=['id','Name     ','Example                                          ','Primary Color?'] # Query column widths can be set by the spacing of the headings!
 visible=[0,1,1,1] # Hide the primary key column in the table
 record_columns=[
     [ss.record('Colors.name',label='Color name:')],
@@ -55,19 +55,13 @@
 ]
 
 win=sg.Window('Record Selector Demo', layout, finalize=True)
-<<<<<<< HEAD
-db=ss.Database(':memory:', win, sql_commands=sql) #<=== Here is the magic!
-# note: Since win was passed as a parameter, binding is automatic (including event mapping!)
-# Also note, in-memory databases can be created with ":memory:"!
-=======
 frm=ss.Form(':memory:', sql_commands=sql, bind=win) #<=== Here is the magic!
->>>>>>> f6b4599f
 
 frm['Colors'].set_search_order(['name','example']) # the search box will search in both the name and example columns
 while True:
     event, values = win.read()
 
-    if db.process_events(event, values):                  # <=== let PySimpleSQL process its own events! Simple!
+    if ss.process_events(event, values):                  # <=== let PySimpleSQL process its own events! Simple!
         logger.info(f'PySimpleDB event handler handled the event {event}!')
     elif event == sg.WIN_CLOSED or event == 'Exit':
         frm=None              # <= ensures proper closing of the sqlite database and runs a database optimization
