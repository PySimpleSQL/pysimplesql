--- conflicted
+++ resolved
@@ -40,11 +40,7 @@
 
 # Initialize our window and database, then bind them together
 win = sg.Window('places to eat', layout, finalize=True)
-<<<<<<< HEAD
-db = ss.Database(':memory:', win,sql_script='example.sql')      # <=== load the database and bind it to the window
-=======
 frm = ss.Form(':memory:', sql_script='example.sql', bind=win)      # <=== load the database and bind it to the window
->>>>>>> f6b4599f
 # NOTE: ":memory:" is a special database URL for in-memory databases
 
 # Set our callbacks
@@ -55,7 +51,7 @@
 while True:
     event, values = win.read()
 
-    if db.process_events(event, values):                  # <=== let PySimpleSQL process its own events! Simple!
+    if ss.process_events(event, values):                  # <=== let PySimpleSQL process its own events! Simple!
         logger.info('PySimpleDB event handler handled the event!')
     elif event == sg.WIN_CLOSED or event == 'Exit':
         frm=None              # <= ensures proper closing of the sqlite database and runs a database optimization at close
