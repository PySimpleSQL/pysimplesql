"""
# **pysimplesql** User's Manual

## DISCLAIMER:
While **pysimplesql** works with and was inspired by the excellent PySimpleGUI™ project, it has no affiliation.

## Rapidly build and deploy database applications in Python
**pysimplesql** binds PySimpleGUI to various databases for rapid, effortless database application development. Makes a great
replacement for MS Access or Libre Office Base! Have the full power and language features of Python while having the
power and control of managing your own codebase. **pysimplesql** not only allows for super simple automatic control (not one single
line of SQL needs written to use **pysimplesql**), but also allows for very low level control for situations that warrant it.
"""
#!/usr/bin/python3

# TODO: Make a list of controls to enable/disable along with edit_protect.  This would be a pretty cool feature

# The first two imports are for docstrings
from __future__ import annotations
from typing import List, Union, Optional, Tuple, Callable
from datetime import date, datetime
import PySimpleGUI as sg
import functools
import os.path
import logging
from types import SimpleNamespace ## for iconpacks
import pysimplesql ## Needed for quick_edit pop-ups
# Load database backends if present
supported_databases = ['SQLite3','MySQL','PostgreSQL']
failed_modules = 0
try:
    import sqlite3
except ModuleNotFoundError:
    failed_modules += 1
try:
    import mysql.connector
except ModuleNotFoundError:
    failed_modules += 1
try:
    import psycopg2
    import psycopg2.extras
except ModuleNotFoundError:
    failed_modules += 1
if failed_modules == len(supported_databases):
    RuntimeError(f"You muse have at least one of the following databases installed to use PySimpleSQL:\n{', '.join(supported_databases)} ")




logger = logging.getLogger(__name__)

# ---------------------------
# Types for automatic mapping
#----------------------------
TYPE_RECORD=1
TYPE_SELECTOR=2
TYPE_EVENT=3

# -----------------
# Transform actions
# -----------------
TFORM_ENCODE = 1
TFORM_DECODE = 0

# -----------
# Event types
# -----------
# Custom events (requires 'function' dictionary key)
EVENT_FUNCTION=0
# Query-level events (requires 'table' dictionary key)
EVENT_FIRST=1
EVENT_PREVIOUS=2
EVENT_NEXT=3
EVENT_LAST=4
EVENT_SEARCH=5
EVENT_INSERT=6
EVENT_DELETE=7
EVENT_DUPLICATE=13
EVENT_SAVE=8
EVENT_QUICK_EDIT=9
# Form-level events
EVENT_SEARCH_DB=10
EVENT_SAVE_DB=11
EVENT_EDIT_PROTECT_DB=12

# ----------------
# GENERIC BITMASKS
# ----------------
# Can be used with other bitmask values
SHOW_MESSAGE  = 4096

# ---------------------------
# PROMPT_SAVE RETURN BITMASKS
# ---------------------------
PROMPT_SAVE_DISCARDED = 1
PROMPT_SAVE_PROCEED   = 2
PROMPT_SAVE_NONE      = 4

# ---------------------------
# RECORD SAVE RETURN BITMASKS
# ---------------------------
SAVE_FAIL    = 1 # Save failed due to callback
SAVE_SUCCESS = 2 # Save was successful
SAVE_NONE    = 4 # There was nothing to save

# ----------------------
# SEARCH RETURN BITMASKS
# ----------------------
SEARCH_FAILED   = 1 # No result was found
SEARCH_RETURNED = 2 # A result was found
SEARCH_ABORTED  = 4 # The search was aborted, likely during a callback
SEARCH_ENDED    = 8 # We have reached the end of the search



def eat_events(win:sg.Window) -> None:
    """
    Eat extra events emitted by PySimpleGUI.Query.update().

    Call this function directly after update() is run on a Query element. The reason is that updating the selection or values
    will in turn fire more changed events, adding up to an endless loop of events.  This function eliminates this problem
    TODO: Determine if this is fixed yet in PySimpleSQL

    :param win: A PySimpleGUI Window instance
    :type win: PySimpleGUI.Window
    :returns: None
    :rtype: None
    """
    while True:
        event,values=win.read(timeout=0)
        if event=='__TIMEOUT__':
            break
    return


class ElementRow:
    """
    This is a convenience class used by listboxes and comboboxes to display values while keeping them linked to a primary key.

    You may have to cast this to a str() to get the value.  Of course, there are methods to get the value or primary key either way.
    .. note:: This class is not typically used by the end user.
    """
    def __init__(self, pk, val):
        self.pk = pk
        self.val = val

    def __repr__(self):
        return str(self.val)

    def __str__(self):
        # This override is so that comboboxes can display the value
        return str(self.val)

    def get_pk(self):
        """Return the primary key portion of the row"""
        return self.pk

    def get_val(self):
        """Return the value portion of the row"""
        return self.val

    def get_instance(self):
        """Return this instance of @Row"""
        return self


class Relationship:
    """
    This class is used to track primary/foreign key relationships in the database.

    See the following for more information: @Form.add_relationship and @Form.auto_add_relationships
    .. note:: This class is not typically used the end user,
    """

    def __init__(self, join:str, child_table:str, fk_column:Union[str,int], parent_table:str, pk_column:Union[str,int], update_cascade:bool) -> Relationship:
        """
        Initialize a new Relationship instance

        :param join: The join type. I.e. "LEFT JOIN", "INNER JOIN", etc.
        :type: str
        :param child_table: The table name of the child table
        :type child_table: str
        :param fk_column: The child table's foreign key column
        :type fk_column: Union[str,int]
        :param parent_table: The table name of the parent table
        :type parent_table: str
        :param pk_column: The parent table's primary key column
        :type pk_column: Union[str,int]
        :param driver: The SQLDriver
        :type driver: SQLDriver
        :returns: A Relationship instance
        :rtype: Relationship
        """
        self.join = join
        self.child_table = child_table
        self.fk_column = fk_column
        self.parent_table = parent_table
        self.pk_column = pk_column
        self.update_cascade = update_cascade

    def __str__(self):
        """
        Return a join clause when cast to a string
        """
        return self.driver.relationship_to_join_clause(self)


class Query:
    """
    This class is used for an internal representation of database queries/tables. These are added by the following:
    Form.add_table Form.auto_add_tables
    """
    instances=[] # Track our instances

    def __init__(self, name:str, frm_reference:Form, table:str, pk_column:str, description_column:str, query:Optional[str]= '', order:Optional[str]= '', filtered:Bool=True, prompt_save:Bool=True, autosave=False) -> Query:
        """
        Initialize a new Table instance

        :param name: The name you are assigning to this query (I.e. 'qry_people')
        :type name: str
        :param frm_reference: This is a reference to the @ Form object, for convenience
        :type frm_reference: Form
        :param table: Name of the table
        :type table: str
        :param pk_column: The name of the column containing the primary key for this table
        :type pk_column: str
        :param description_column: The name of the column used for display to users (normally in a combobox or listbox)
        :type description_column: str
        :param query: You can optionally set an inital query here. If none is provided, it will default to "SELECT * FROM {query}"
        :type query: str
        :param order: The sort order of the returned query. If none is provided it will default to "ORDER BY {description_column} ASC"
        :type order: str
        :param filtered: If True, the relationships will be considered and an appropriate WHERE clause will be generated. False will display all records in query.
        :type filtered: bool
        :param prompt_save: Prompt to save changes when dirty records are present
        :type prompt_save: bool
        :param autosave: (optional) Default:False. True to autosave when changes are found without prompting the user
        :type autosave: bool


        :returns: A Table instance
        :rtype: Query
        """
        # todo finish the order processing!
        Query.instances.append(self)
        self.driver = frm_reference.driver
        # No query was passed in, so we will generate a generic one
        if query == '':
            query = self.driver.default_query(table)
        # No order was passed in, so we will generate generic one
        if order == '':
            order = self.driver.default_order(description_column)

        self.name=name
        self.frm = frm_reference  # type: Form
        self._current_index = 0
        self.table = table  # type: str
        self.pk_column = pk_column
        self.description_column = description_column
        self.query = query
        self.order = order
        self.join = ''
        self.where = ''  # In addition to generated where!
        self.dependents = []
        self.column_info = [] # ColumnInfo collection
        self.rows = []
        self.search_order = []
        self.selector = []
        self.callbacks = {}
        self.transform = None
        self.filtered = filtered
        self._prompt_save=prompt_save
        # self.requery(True)
<<<<<<< HEAD
        self._simple_transform = {}
=======
        self.autosave = autosave
>>>>>>> 103fea46

    # Override the [] operator to retrieve columns by key
    def __getitem__(self, key):
        return self.get_current(key)

    # Make current_index a property so that bounds can be respected
    @property
    def current_index(self):
        return self._current_index

    @current_index.setter
    def current_index(self, val):
        if val > len(self.rows) - 1:
            self._current_index = len(self.rows) - 1
        elif val < 0:
            self._current_index = 0
        else:
            self._current_index = val

    @classmethod
    def purge_form(cls,frm:Form,reset_keygen) -> None:
        """
        Purge the tracked instances related to frm

        :param frm: the form to purge query instances from
        :return: None
        """
        new_instances=[]
        selector_keys=[]

        for i in Query.instances:
            if i.frm!=frm:
                new_instances.append(i)
            else:
                logger.debug(f'Removing Query {i.name} related to {frm.driver.__class__.__name__}')
                # we need to get a list of elements to purge from the keygen
                for s in i.selector:
                    selector_keys.append(s['element'].key)


        # Reset the keygen for selectors and elements from this Form
        # This is probably a little hack-ish, perhaps I should relocate the keygen?
        if reset_keygen:
            for k in selector_keys:
                keygen_reset(k)
            keygen_reset_from_form(frm)
        # Update the internally tracked instances
        Query.instances=new_instances

    def set_prompt_save(self,value:bool) -> None:
        """
        Set the prompt to save action when navigating records

        :param value: a boolean value, True to prompt to save, False for no prompt to save
        :type value: bool
        :return: None
        """
        self._prompt_save=value

    def set_search_order(self, order:list) -> None:
        """
        Set the search order when using the search box.

        This is a list of columns to be searched, in order

        :param order: A list of column names to search
        :type order: list
        :returns: None
        :rtype: None
        """
        self.search_order = order

    def set_callback(self, callback:str, fctn:Callable[[Form, sg.Window], bool]) -> None:
        """
        Set Query callbacks. A runtime error will be thrown if the callback is not supported.

        The following callbacks are supported:
            before_save   called before a record is saved. The save will continue if the callback returns true, or the record will rollback if the callback returns false.
            after_save    called after a record is saved. The save will commit to the database if the callback returns true, else it will rollback the transaction
            before_update Alias for before_save
            after_update  Alias for after_save
            before_delete called before a record is deleted.  The delete will move forward if the callback returns true, else the transaction will rollback
            after_delete  called after a record is deleted. The delete will commit to the database if the callback returns true, else it will rollback the transaction
            before_duplicate called before a record is duplicate.  The duplicate will move forward if the callback returns true, else the transaction will rollback
            after_duplicate  called after a record is duplicate. The duplicate will commit to the database if the callback returns true, else it will rollback the transaction
            before_search called before searching.  The search will continue if the callback returns True
            after_search  called after a search has been performed.  The record change will undo if the callback returns False
            record_changed called after a record has changed (previous,next, etc) TODO: What about selectors?

        :param callback: The name of the callback, from the list above
        :type callback: str
        :param fctn: The function to call.  Note, the function must take in two parameters, a @Form instance, and a @PySimpleGUI.Window instance, and return True or False
        :type fctn: Callable[[Form, sg.Window], bool]
        :returns: None
        :rtype: None
        """
        logger.info(f'Callback {callback} being set on table {self.table}')
        supported = [
            'before_save', 'after_save', 'before_delete', 'after_delete', 'before_duplicate', 'after_duplicate',
            'before_update', 'after_update',  # Aliases for before/after_save
            'before_search', 'after_search', 'record_changed'
        ]
        if callback in supported:
            # handle our convenience aliases
            callback = 'before_save' if callback == 'before_update' else callback
            callback = 'after_save' if callback == 'after_update' else callback
            self.callbacks[callback] = fctn
        else:
            raise RuntimeError(f'Callback "{callback}" not supported.')

    def set_transform(self, fn:callable) -> None:
        """
        Set a transform on the data for this query.

        Here you can set custom a custom transform to both decode data from the
        database and encode data written to the database. This allows you to have dates stored as timestamps in the database,
        yet work with a human-readable format in the GUI and within PySimpleSQL. This transform happens only while PySimpleSQL
        actually reads from or writes to the database.

        :param fn: A callable function to preform encode/decode. This function should take two arguments: row (which will
        be populated by a dictionary of the row data), and an encode parameter (1 to endode, 0 to decode - see constants TFORM_ENCODE
        and TFORM_DECODE). Note that this transform works on one row at a timem.
        See the example journal_with_data_manipulation.py for a usage example.
        """
        self.transform = fn

    def set_query(self, query:str) -> None:
        """
        Set the queries query string.

        This is more for advanced users.  It defaults to "SELECT * FROM {Query}; You can override the default with this method

        :param query: The query string you would like to associate with the table
        :type query: str
        :returns: None
        :rtype: None
        """
        logger.debug(f'Setting {self.table} query to {query}')
        self.query = query



    def set_join_clause(self, clause:str) -> None:
        """
        Set the table's join string.

        This is more for advanced users, as it will automatically generate from the Relationships that have been set otherwise.

        :param clause: The join clause, such as "LEFT JOIN That on This.pk=That.fk"
        :type clause: str
        :returns: None
        :rtype: None
        """
        logger.debug(f'Setting {self.table} join clause to {clause}')
        self.join = clause

    def set_where_clause(self, clause:str) -> None:
        """
        Set the table's where clause.

        This is ADDED TO the auto-generated where clause from Relationship data

        :param clause: The where clause, such as "WHERE pkThis=100"
        :type clause: str
        :returns: None
        :rtype: None
        """
        logger.debug(f'Setting {self.table} where clause to {clause}')
        self.where = clause

    def set_order_clause(self, clause:str) -> None:
        """
        Set the table's order clause.

        This is more for advanced users, as it will automatically generate from the Relationships that have been set otherwise.

        :param clause: The order clause, such as "Order by name ASC"
        :type clause: str
        :returns: None
        :rtype: None
        """
        logger.debug(f'Setting {self.table} order clause to {clause}')
        self.order = clause

    def update_column_names(self,names=None) -> None:
        """
        Generate column names for the query.  This may need done, for example, when a manual query using joins
        is used.

        This is more for advanced users.
        :param names: a list of column names (optional).  Defaults to Query.column_names
        :type names: list[str]
        """
        # Now we need to set  new column names, as the query could have changed
        if names!=None:
            self.column_info=names
            return

        self.column_info = self.driver.column_info(self.table)

    def set_description_column(self, column:str) -> None:
        """
        Set the table's description column.

        This is the column that will display in Listboxes, Comboboxes, etc.
        By default,this is initialized to either the 'description','name' or 'title' column, or the 2nd column of the table.
        This method allows you to specify a different column to use as the description for the record.

        :param column: The column to use
        :type column: str
        :returns: None
        :rtype: None
        """
        self.description_column=column

    def records_changed(self, recursive=True, column_name:str=None) -> bool:
        """
        Checks if records have been changed by comparing PySimpleGUI control values with the stored Query values.

        :param recursive: True to check related Queries
        :type recursive: bool
        :returns: True or False on whether changed records were found
        :rtype: bool
        """
        logger.debug(f'Checking if records have changed in table "{self.table}"...')

        # Virtual rows wills always be considered dirty
        if self.rows:
            if self.get_current_row().virtual: return True

        dirty = False
        # First check the current record to see if it's dirty
        for c in self.frm.element_map:
            # Compare the DB version to the GUI version
            if c['query'].table == self.table:
                ## if passed custom column_name
                if column_name is not None and c != column_name:
                    continue

                element_val = c['element'].get()
                table_val = self[c['column']]

                # For elements where the value is a Row type, we need to compare primary keys
                if type(element_val) is ElementRow:
                    element_val = element_val.get_pk()

                # For checkboxes
                if type(element_val) is bool:
                    if table_val is None: ## if there is no record, it will be '' instead of False
                        table_val = False
                    else:
                        table_val = bool(table_val)

                # Sanitize things a bit due to empty values being slightly different in the two cases
                if table_val is None: table_val = ''

                # Cast to similar types
                if type(element_val) != type(table_val):
                    element_val = str(element_val)
                    table_val = str(table_val)

                # Strip trailing whitespace from strings
                if type(table_val) is str: table_val = table_val.rstrip()
                if type(element_val) is str: element_val = element_val.rstrip()

                if element_val != table_val:
                    dirty = True
                    logger.debug(f'CHANGED RECORD FOUND!')
                    logger.debug(f'\telement type: {type(element_val)} column_type: {type(table_val)}')
                    logger.debug(f'\t{c["element"].Key}:{element_val} != {c["column"]}:{table_val}')
                    return dirty
                else:
                    dirty = False

        # handle recursive checking next
        if recursive:
            for rel in self.frm.relationships:
                if rel.parent_table == self.table and rel.update_cascade:
                    dirty = self.frm[rel.child_table].records_changed()
                    if dirty: break
        return dirty


    def prompt_save(self, autosave=False) -> Union[PROMPT_SAVE_PROCEED, PROMPT_SAVE_DISCARDED, PROMPT_SAVE_NONE]:
        """
        Prompts the user if they want to save when changes are detected and the current record is about to change.

        :param autosave: True to autosave when changes are found without prompting the user
        :type autosave: bool
        :returns: Prompt return value
        :rtype: Union[PROMPT_PROCEED, PROMPT_DISCARDED, PROMPT_NONE]
        """
        # Return False if there is nothing to check or _prompt_save is False
        # TODO: children too?
        if self.current_index is None or self.rows == [] or self._prompt_save is False:
            return PROMPT_SAVE_NONE

        # Check if any records have changed
        changed = self.records_changed()
        if changed:
            if autosave or self.autosave:
                save_changes = 'Yes'
            else:
                save_changes = sg.popup_yes_no('You have unsaved changes! Would you like to save them first?')
            if save_changes == 'Yes':
                # save this records cascaded relationships, last to first
                if self.frm.save_records(table_name=self.table) & SAVE_FAIL:
                    return PROMPT_SAVE_DISCARDED
                return PROMPT_SAVE_PROCEED
            else:
                self.rows.purge_virtual()
                return PROMPT_SAVE_DISCARDED
        else:
            return PROMPT_SAVE_NONE


    def requery(self, select_first=True, filtered=True, update=True, dependents=True):
        """
        Requeries the table
        The @Query object maintains an internal representation of the actual database table.
        The requery method will requery the actual database  and sync the @Query objects to it

        :param select_first: If True, the first record will be selected after the requery
        :param filtered: If True, the relationships will be considered and an appropriate WHERE clause will be generated. False will display all records in query.
        :param update: passed to Query.first() to update_elements. Note that the select_first parameter must = True to use this parameter.
        :param dependents: passed to Query.first() to requery_dependents(). Note that the select_first parameter must = True to use this parameter.

        :return: None
        """
        join = ''
        where = ''
        
        if self.filtered == False: filtered=False

        if filtered:
            join = self.driver.generate_join_clause(self)
            where = self.driver.generate_where_clause(self)

        query = self.query + ' ' + join + ' ' + where + ' ' + self.order
        rows = self.driver.execute(query)
        self.rows = rows

        for row in self.rows:
            # perform transform one row at a time
            if self.transform is not None:
                self.transform(self, row, TFORM_DECODE)
            # Strip trailing white space, as this is what sg[element].get() does, so we can have an equal comparison
            # Not the prettiest solution..  Will look into this more on the  PySimpleGUI end and make a ticket to follow up
            for k,v in row.items():
                if type(v) is str: row[k] = v.rstrip()


        if select_first:
            self.first(skip_prompt_save=True,update=update,dependents=dependents) # We don't want to prompt save in this situation, since there was a requery of the data

    def requery_dependents(self,child=False,update=True):
        """
        Requery parent queries as defined by the relationships of the table

        :param child: If True, will requery self. Default False; used to skip requery when called by parent.
        :type child: bool
        :param update: passed to Query.requery() -> Query.first() to update_elements.
        :type: update: bool
        :return: None
        """
        if child: self.requery(update=update,dependents=False) # dependents=False: we don't another recursive dependent requery
        for rel in self.frm.relationships:
            if rel.parent_table == self.table and rel.update_cascade:
                logger.debug(f"Requerying dependent table {self.frm[rel.child_table].table}")
                self.frm[rel.child_table].requery_dependents(child=True, update=update)

    def first(self,update=True, dependents=True, skip_prompt_save=False):
        """
        Move to the first record of the table
        Only one entry in the table is ever considered "Selected"  This is one of several functions that influences
        which record is currently selected. See @Query.first, @Query.previous, @Query.next, @Query.last, @Query.search,
        @Query.set_by_pk

        :param update: Update the GUI elements after switching records
        :type update: bool
        :param dependents: Requery dependents after switching records?
        :type dependents: bool
        :param skip_prompt_save: True to skip prompting to save dirty records
        :type skip_prompt_save: bool
        :return: None
        """
        logger.debug(f'Moving to the first record of table {self.table}')
        if skip_prompt_save is False: self.prompt_save()
        self.current_index = 0
        if dependents: self.requery_dependents(update=update)
        if update: self.frm.update_elements(self.table)
        # callback
        if 'record_changed' in self.callbacks.keys():
            self.callbacks['record_changed'](self.frm, self.frm.window)

    def last(self, update=True, dependents=True, skip_prompt_save=False):
        """
        Move to the last record of the table
        Only one entry in the table is ever considered "Selected"  This is one of several functions that influences
        which record is currently selected. See @Query.first, @Query.previous, @Query.next, @Query.last, @Query.search,
        @Query.set_by_pk

        :param update: Update the GUI elements after switching records
        :type update: bool
        :param dependents: Requery dependents after switching records?
        :type dependents: bool
        :param skip_prompt_save: True to skip prompting to save dirty records
        :type skip_prompt_save: bool
        :return: None
        """
        logger.debug(f'Moving to the last record of table {self.table}')
        if skip_prompt_save is False: self.prompt_save()
        self.current_index = len(self.rows) - 1
        if dependents: self.requery_dependents()
        if update: self.frm.update_elements(self.table)
        # callback
        if 'record_changed' in self.callbacks.keys():
            self.callbacks['record_changed'](self.frm, self.frm.window)

    def next(self, update=True, dependents=True, skip_prompt_save=False):
        """
        Move to the next record of the table
        Only one entry in the table is ever considered "Selected"  This is one of several functions that influences
        which record is currently selected. See @Query.first, @Query.previous, @Query.next, @Query.last, @Query.search,
        @Query.set_by_pk

        :param update: Update the GUI elements after switching records
        :type update: bool
        :param dependents: Requery dependents after switching records?
        :type dependents: bool
        :param skip_prompt_save: True to skip prompting to save dirty records
        :type skip_prompt_save: bool
        :return: None
        """
        if self.current_index < len(self.rows) - 1:
            logger.debug(f'Moving to the next record of table {self.table}')
            if skip_prompt_save is False: self.prompt_save()
            self.current_index += 1
            if dependents: self.requery_dependents()
            if update: self.frm.update_elements(self.table)
            # callback
            if 'record_changed' in self.callbacks.keys():
                self.callbacks['record_changed'](self.frm, self.frm.window)

    def previous(self, update=True,dependents=True, skip_prompt_save=False):
        """
        Move to the previous record of the table
        Only one entry in the table is ever considered "Selected"  This is one of several functions that influences
        which record is currently selected. See @Query.first, @Query.previous, @Query.next, @Query.last, @Query.search,
        @Query.set_by_pk

        :param update: Update the GUI elements after switching records
        :type update: bool
        :param dependents: Requery dependents after switching records?
        :type dependents: bool
        :param skip_prompt_save: True to skip prompting to save dirty records
        :type skip_prompt_save: bool
        :return: None
        """
        if self.current_index > 0:
            logger.debug(f'Moving to the previous record of table {self.table}')
            if skip_prompt_save is False: self.prompt_save()
            self.current_index -= 1
            if dependents: self.requery_dependents()
            if update: self.frm.update_elements(self.table)
            # callback
            if 'record_changed' in self.callbacks.keys():
                self.callbacks['record_changed'](self.frm, self.frm.window)

    def search(self, string, update=True, dependents=True, skip_prompt_save=False):
        """
        Move to the next record in the search table that contains @string.
        Successive calls will search from the current position, and wrap around back to the beginning.
        The search order from @Query.set_search_order() will be used.  If the search order is not set by the user,
        it will default to the 'name' column, or the 2nd column of the table.
        Only one entry in the table is ever considered "Selected"  This is one of several functions that influences
        which record is currently selected. See @Query.first, @Query.previous, @Query.next, @Query.last, @Query.search,
        @Query.set_by_pk

        :param string: The search string
        :type string: str
        :param update: Update the GUI elements after switching records
        :type update: bool
        :param dependents: Requery dependents after switching records?
        :type dependents: bool
        :param skip_prompt_save: True to skip prompting to save dirty records
        :type skip_prompt_save: bool
        :return: One of the following search values: SEARCH_FAILED, SEARCH_RETURNED, SEARCH_ABORTED
        """
        # See if the string is an element name # TODO this is a bit of an ugly hack, but it works
        if string in self.frm.window.key_dict.keys():
            string = self.frm.window[string].get()
        if string == '':
            return SEARCH_ABORTED

        logger.debug(f'Searching for a record of table {self.table} with search term "{string}"')
        # callback
        if 'before_search' in self.callbacks.keys():
            if not self.callbacks['before_search'](self.frm, self.frm.window):
                return SEARCH_ABORTED

        if skip_prompt_save is False: self.prompt_save() # TODO: Should this be before the before_search callback?
        # First lets make a search order.. TODO: remove this hard coded garbage
        if len(self.rows): logger.debug(f'DEBUG: {self.search_order} {self.rows[0].keys()}')
        for o in self.search_order:
            # Perform a search for str, from the current position to the end and back by creating a list of all indexes
            for i in list(range(self.current_index + 1, len(self.rows))) + list(range(0, self.current_index)):
                if o in self.rows[i].keys():
                    if self.rows[i][o]:
                        if string.lower() in str(self.rows[i][o]).lower():
                            old_index = self.current_index
                            self.current_index = i
                            if dependents: self.requery_dependents()
                            if update: self.frm.update_elements(self.table)

                            # callback
                            if 'after_search' in self.callbacks.keys():
                                if not self.callbacks['after_search'](self.frm, self.frm.window):
                                    self.current_index = old_index
                                    self.requery_dependents()
                                    self.frm.update_elements(self.table)
                                    return SEARCH_ABORTED

                            # callback
                            if 'record_changed' in self.callbacks.keys():
                                self.callbacks['record_changed'](self.frm, self.frm.window)

                            return SEARCH_RETURNED
        return SEARCH_FAILED
        # If we have made it here, then it was not found!
        # sg.Popup('Search term "'+str+'" not found!')
        # TODO: Play sound?

    def set_by_index(self, index:int, update=True, dependents=True, skip_prompt_save=False):
        """
        Move to the record of the table located at the specified index in Query.
        Only one entry in the table is ever considered "Selected"  This is one of several functions that influences
        which record is currently selected. See @Query.first, @Query.previous, @Query.next, @Query.last, @Query.search,
        @Query.set_by_pk.

        :param index: The index of the record to move to.
        :type index: int
        :param update: Update the GUI elements after switching records
        :type update: bool
        :param dependents: Requery dependents after switching records?
        :type dependents: bool
        :param skip_prompt_save: True to skip prompting to save dirty records
        :type skip_prompt_save: bool
        :return: None
        """
        logger.debug(f'Moving to the record at index {index} on {self.table}')
        if skip_prompt_save is False: self.prompt_save()

        self.current_index = index
        if dependents: self.requery_dependents()
        if update: self.frm.update_elements(self.table)

    def set_by_pk(self, pk, update=True, dependents=True, skip_prompt_save=False):
        """
        Move to the record with this primary key
        This is useful when modifying a record (such as renaming).  The primary key can be stored, the record re-named,
        and then the current record selection updated regardless of the new sort order.
        Only one entry in the table is ever considered "Selected"  This is one of several functions that influences
        which record is currently selected. See @Query.first, @Query.previous, @Query.next, @Query.last, @Query.search,
        @Query.set_by_index

        :param pk: The primary key to move to
        :type pk: int
        :param update: Update the GUI elements after switching records
        :type update: bool
        :param dependents: Requery dependents after switching records?
        :type dependents: bool
        :param skip_prompt_save: True to skip prompting to save dirty records
        :type skip_prompt_save: bool
        :return: None
        """
        logger.debug(f'Setting table {self.table} record by primary key {pk}')
        if skip_prompt_save is False: self.prompt_save()

        i = 0
        for r in self.rows:
            if r[self.pk_column] == pk:
                self.current_index = i
                break
            else:
                i += 1

        if dependents: self.requery_dependents()
        if update: self.frm.update_elements(self.table)

    def get_current(self, column:str, default=""):
        """
        Get the current value pointed to for @column
        You can also use indexing of the @Form object to get the current value of a column
        I.e. frm["{Query}].[{column'}]

        :param column: The column you want the value of
        :param default: A value to return if the record is blank
        :return: The value of the column requested
        """
        logger.debug(f'Getting current record for {self.table}.{column}')
        if self.rows:
            if self.get_current_row()[column] != '':
                return self.get_current_row()[column]
            else:
                return default
        else:
            return default

    def set_current(self, column:str, value) -> None:
        """
       Set the current value pointed to for @column
       You can also use indexing of the @Form object to set the current value of a column
       I.e. frm["{Query}].[{column'}] = 'New value'

       :param column: The column you want to set the value of
       :param value: A value to set the current record's column to
       :return: None
       """
        logger.debug(f'Setting current record for {self.table}.{column} = {value}')
        self.get_current_row()[column] = value

    def get_keyed_value(self,value_column:str, key_column:str, key_value):
        """
        Return value_column where key_column=key_value.  Useful for datastores with key/value pairs

        :param value_column: The column to fetch the value from
        :type value_column: str
        :param key_column: The column in which to search for the value
        :type key_column: str
        :param key_value: The value to search for
        """
        for r in self.rows:
            if r[key_column] == key_value:
                return r[value_column]

    def get_current_pk(self):
        """
        Get the primary key of the currently selected record

        :return: the primary key
        """
        return self.get_current(self.pk_column)

    def get_current_row(self):
        """
        Get the row for the currently selected record of this table

        :return: ResultRow() instance
        """
        if self.rows:
            self.current_index = self.current_index # force the current_index to be in bounds! For child reparenting
            return self.rows[self.current_index]

    def add_selector(self, element, query_name:str=None, where_column:str=None, where_value:str=None):  # _listBox,_pk,_column):
        """
        Use a element such as a listbox as a selector item for this table.
        This can be done via this method, or ss.Selector() convenience function

        :param element: the @PySinpleGUI element used as a selector element
        :param query_name: the Query name this selector will operate on
        :type query_name: str
        :return: None
        """
        if type(element) not in [sg.PySimpleGUI.Listbox, sg.PySimpleGUI.Slider, sg.Combo, sg.Table]:
            raise RuntimeError(f'add_selector() error: {element} is not a supported element.')

        logger.debug(f'Adding {element.Key} as a selector for the {self.table} table.')
        d={'element': element, 'query': query_name, 'where_column': where_column, 'where_value': where_value}
        self.selector.append(d)

    def insert_record(self, values:dict=None, skip_prompt_save=False) -> None:
        """
        Insert a new record virtually in the Query object. If values are passed, it will initially set those columns to
        the values (I.e. {'name': 'New Record', 'note': ''}).

        :param values: column_name:value pairs
        type values: dict
        :param skip_prompt_save: Skip prompting the user to save dirty records
        :type skip_prompt_save: bool
        :return: None
        """
        # todo: you don't add a record if there isn't a parent!!!
        # todo: this is currently filtered out by enabling of the element, but it should be filtered here too!
        # todo: bring back the values parameter
        if skip_prompt_save is False:
            if self.prompt_save() == PROMPT_SAVE_DISCARDED:
                return

        # Get a new dict for a new row with default values already filled in
        new_values = self.column_info.default_row_dict(self)

        # If the values parameter was passed in, overwrite any values in the dict
        if values is not None:
            for k,v in values.items():
                if k in new_values:
                    new_values[k]=v

        # Make sure we take into account the foreign key relationships...
        for r in self.frm.relationships:
            if self.table == r.child_table and r.update_cascade:
                new_values[r.fk_column] = self.frm[r.parent_table].get_current_pk()

        # Update the pk to match the expected pk the driver would generate on insert.
        new_values[self.pk_column] = self.driver.next_pk(self.table, self.pk_column)

        # Insert the new values using RecordSet.insert(). This will mark the new row as virtual!
        self.rows.insert(new_values)

        # and move to the new record
        self.set_by_pk(new_values[self.pk_column], update=True, dependents=True, skip_prompt_save=True) # already saved
        self.frm.update_elements(self.table)

    def save_record(self, display_message=True, update_elements=True) -> None:
        """
        Save the currently selected record
        Saves any changes made via the GUI back to the database.  The before_save and after_save @callbacks will call
        your own functions for error checking if needed!

        :param display_message: Displays a message "Updates saved successfully", otherwise is silent on success
        :type display_messsage: bool
        :param update_elements: True to update the GUI elements after saving
        :type update_elements: bool
        :return: None
        """
        logger.debug(f'Saving records for table {self.table}...')
        # Ensure that there is actually something to save
        if not len(self.rows):
            if display_message: sg.popup_quick_message('There were no updates to save.',keep_on_top=True)
            return SAVE_NONE + SHOW_MESSAGE

        # callback
        if 'before_save' in self.callbacks.keys():
            if self.callbacks['before_save']() == False:
                logger.debug("We are not saving!")
                if update_elements: self.frm.update_elements(self.table)
                if display_message: sg.popup('Updates not saved.', keep_on_top=True)
                return SAVE_FAIL + SHOW_MESSAGE

        # Work with a copy of the original row and transform it if needed
        # Note that while saving, we are working with just the current row of data
        current_row = self.get_current_row().copy()

        # Propagate GUI data back to the stored current_row
        for v in self.frm.element_map:
            if v['query'] == self:
                if '?' in v['element'].key and '=' in v['element'].key:
                    val = v['element'].get()
                    table_info, where_info = v['element'].Key.split('?')
                    for row in self.rows:
                        if row[v['where_column']] == v['where_value']:
                            row[v['column']] = val
                else:
                    if '.' not in v['element'].key:
                        continue

                    if type(v['element']) == sg.Combo:
                        if type(v['element'].get()) == str:
                            val = v['element'].get()
                        else:
                            val = v['element'].get().get_pk()
                    else:
                        val = v['element'].get()

                    if val =='':
                        val = None
                    
                    # Fix for Checkboxes switching from 0 to False, and from 1 to True
                    if type(val) is bool and type(self[v['column']]) is int:
                        val = int(val)
                        
                    current_row[v['column']] = val

        changed_row = {k:v for k,v in current_row.items()}

        if not self.records_changed(recursive=False):
            if display_message:  sg.popup_quick_message('There were no changes to save!', keep_on_top=True)
            return SAVE_NONE + SHOW_MESSAGE
            
        # check to see if cascading-fk has changed before we update database
        cascade_fk_changed = False
        cascade_fk_column = self.frm.get_cascade_fk_column(self.table)
        if cascade_fk_column:
            # check if fk 
            for v in self.frm.element_map:
                if v['query'] == self and pysimplesql.get_record_info(v['element'].Key)[1] == cascade_fk_column:
                    cascade_fk_changed = self.records_changed(recursive=False, column_name=v)

        # Update the database from the stored rows
        if self.transform is not None: self.transform(self,changed_row, TFORM_ENCODE)

        # Save or Insert the record as needed
        if current_row.virtual==True:
            result = self.driver.insert_record(self.table,self.get_current_pk(),self.pk_column,changed_row)
        else:
            result = self.driver.save_record(self.table,self.get_current_pk(),self.pk_column,changed_row)

        if result.exception is not None:
            sg.popup(f"Query Failed! {result.exception}", keep_on_top=True)
            self.driver.rollback()
            return SAVE_FAIL # Do not show the message in this case, since it's handled here

        # callback
        if 'after_save' in self.callbacks.keys():
            if not self.callbacks['after_save'](self.frm, self.frm.window):
                self.driver.rollback()
                return SAVE_FAIL + SHOW_MESSAGE

        # If we made it here, we can commit the changes
        self.driver.commit()

        # Store the pk can we can move to it later - use the value returned in the resultset if possible, just in case
        # the expected pk changed from autoincrement and/or condurrent access
        pk = result.lastrowid if result.lastrowid is not None else self.get_current_pk()
        current_row[self.pk_column] = pk

        # then update the current row data
        self.rows[self.current_index] = current_row

        # If child changes parent, move index back and requery/requery_dependents
        if cascade_fk_changed and not current_row.virtual: # Virtual rows already requery, and don't have any dependents.
            self.frm[self.table].requery(select_first=False) #keep spot in table
            self.frm[self.table].requery_dependents()

        # Lets refresh our data
        if current_row.virtual:
            self.requery(select_first=False, update=False) # Requery so that the new  row honors the order clause
            self.set_by_pk(pk,skip_prompt_save=True)       # Then move to the record

        if update_elements:self.frm.update_elements(self.table)
        logger.debug(f'Record Saved!')
        if display_message:  sg.popup_quick_message('Updates saved successfully!',keep_on_top=True)

        return SAVE_SUCCESS + SHOW_MESSAGE


    def save_record_recursive(self,results:dict,display_message=False,check_prompt_save:bool=False,):
        """
        Recursively save changes, taking into account the relationships of the tables
        :param results: Used in Form.save_records to collect Query.save_record returns. Pass an empty dict to get list of {table_name : result}
        :type results: dict
        :param display_message: Passed to Query.save_record. Displays a message "Updates saved successfully", otherwise is silent on success
        :type display_messsage: bool
        :param check_prompt_save: Used when called from Form.prompt_save. Updates elements without saving if individual Query._prompt_save is False.
        :type check_prompt_save: bool
        :return: dict of {table_name : results}
        """
        for rel in self.frm.relationships:
            if rel.parent_table == self.table and rel.update_cascade:
                self.frm[rel.child_table].save_record_recursive(
                    results=results,
                    display_message=display_message,
                    check_prompt_save=check_prompt_save
                    )
        if check_prompt_save and self._prompt_save is False:
            self.frm.update_elements(self.table)
            results[self.table] = PROMPT_SAVE_NONE
            return results
        else:
            result = self.save_record(display_message=display_message)
            results[self.table] = result
            return results

    def delete_record(self, cascade=True):
        """
        Delete the currently selected record
        The before_delete and after_delete callbacks are run during this process to give some control over the process

        :param cascade: Delete child records (as defined by @Relationship that were set up) before deleting this record
        :return: None
        """
        # Ensure that there is actually something to delete
        if not len(self.rows):
            return

        # callback
        if 'before_delete' in self.callbacks.keys():
            if not self.callbacks['before_delete'](self.frm, self.frm.window):
                return

        children = []
        if cascade:
            for qry in self.frm.queries:
                for r in self.frm.relationships:
                    if r.parent_table == self.table and r.update_cascade:
                        children.append(r.child_table)
        
        children = list(set(children))
        if len(children):
            msg = f'Are you sure you want to delete this record? Keep in mind that children records in - {children} - will be deleted as well!'
        else:
            msg = 'Are you sure you want to delete this record?'
        answer = sg.popup_yes_no(msg, title='Confirm Delete',  keep_on_top=True)
        if answer == 'No':
            return True

        # Delete child records first!
        self.driver.delete_record(self, True)

        # callback
        if 'after_delete' in self.callbacks.keys():
            if not self.callbacks['after_delete'](self.frm, self.frm.window):
                self.driver.rollback()
            else:
                self.driver.commit()
        else:
            self.driver.commit()

        self.requery(False)  # Don't move to the first record
        self.current_index = self.current_index  # force the current_index to be in bounds! todo should this be done in requery?
        self.requery_dependents()

        self.requery(select_first=False)
        self.frm.update_elements()
        
    def duplicate_record(self, cascade=True) -> None:
        """
        Duplicate the currently selected record
        The before_duplicate and after_duplicate callbacks are run during this process to give some control over the process

        :param cascade: Duplicate child records (as defined by @Relationship that were set up) before duplicating this record
        :return: None
        """
        # Ensure that there is actually something to duplicate
        if not len(self.rows):
            return

        # callback
        if 'before_duplicate' in self.callbacks.keys():
            if not self.callbacks['before_duplicate'](self.frm, self.frm.window):
                return
            
        children = []
        if cascade:
            for qry in self.frm.queries:
                for r in self.frm.relationships:
                    if r.parent_table == self.table and r.update_cascade:
                        children.append(r.child_table)
        
        children = list(set(children))
        if len(children):
            msg = f'Are you sure you want to duplicate this record? Keep in mind that children records in - {children} - will be duplicated as well!'
        else:
            msg = 'Are you sure you want to duplicate this record?'
        answer = sg.popup_yes_no(msg, title='Confirm Duplicate', keep_on_top=True)
        if answer == 'No':
            return True
        # Store our current pk so we can move to it if the duplication fails
        pk = self.get_current_pk()

        # Have the driver duplicate the record
        res = self.driver.duplicate_record(self,cascade)
        if res.exception:
            self.driver.rollback()
            sg.popup(res.exception, keep_on_top=True)
        else:
            pk = res.lastrowid
                        
        # callback
        if 'after_duplicate' in self.callbacks.keys():
            if not self.callbacks['after_duplicate'](self.frm, self.frm.window):
                self.driver.rollback()
            else:
                self.driver.commit()
        else:
            self.driver.commit()
        self.driver.commit()
        
        # move to new pk
        self.frm[r.child_table].requery(False)
        self.requery()
        self.set_by_pk(pk)
        self.requery_dependents()

        self.frm.update_elements()
        self.frm.window.refresh()

    def get_description_for_pk(self,pk):
        for row in self.rows:
            if row[self.pk_column]==pk:
                return row[self.description_column]
        return None

    def table_values(self, columns=None, mark_virtual=False):
        # Populate values to display in Table GUI elements
        values = []
        column_names=self.column_info.names() if columns == None else columns

        for row in self.rows:
            if mark_virtual:
                lst = ['\u2731'] if row.virtual else [' ']
            else:
                lst = []

            rels = self.frm.get_relationships_for_table(self)
            for col in column_names:
                found = False
                for rel in rels:
                    if col == rel.fk_column:
                        lst.append(self.frm[rel.parent_table].get_description_for_pk(row[col]))
                        found = True
                        break
                if not found: lst.append(row[col])
            values.append(lst)

        return values

    def get_related_table_for_column(self,col):
        rels = self.frm.get_relationships_for_table(self)
        for rel in rels:
            if col == rel.fk_column:
                return rel.parent_table
        return self.name # None could be found, return ourself

    def quick_editor(self, pk_update_funct=None,funct_param=None, skip_prompt_save=False):
        """
        :param skip_prompt_save: True to skip prompting to save dirty records
        :type skip_prompt_save: bool
        """
        if skip_prompt_save is False: self.prompt_save()
        # Reset the keygen to keep consistent naming
        logger.info('Creating Quick Editor window')
        keygen_reset_all()
        query_name = self.name
        layout = []
        headings = self.column_info.names()
        visible = [1] * len(headings); visible[0] = 0
        col_width=int(55/(len(headings)-1))
        for i in range(0,len(headings)):
            headings[i]=headings[i].ljust(col_width,' ')

        layout.append(
            [pysimplesql.selector('quick_edit2', query_name, sg.Table, num_rows=10, headings=headings, visible_column_map=visible)])
        layout.append([pysimplesql.actions("act_quick_edit2",query_name,edit_protect=False)])
        layout.append([sg.Text('')])
        layout.append([sg.HorizontalSeparator()])
        for col in self.column_info.names():
            column=f'{query_name}.{col}'
            if col!=self.pk_column:
                layout.append([pysimplesql.record(column)])

        quick_win = sg.Window(f'Quick Edit - {query_name}', layout, keep_on_top=True, finalize=True, ttk_theme=pysimplesql.get_ttk_theme()) ## Without specifying same ttk_theme, quick_edit will override user-set theme in main window
        driver=Sqlite(sqlite3_database=self.frm.driver.con)
        quick_frm = Form(driver, bind=quick_win)


        # Select the current entry to start with
        if pk_update_funct is not None:
            if funct_param is None:
                quick_frm[query_name].set_by_pk(pk_update_funct())
            else:
                quick_frm[query_name].set_by_pk(pk_update_funct(funct_param))

        while True:
            event, values = quick_win.read()

            if quick_frm.process_events(event, values):
                logger.debug(f'PySimpleSQL Quick Editor event handler handled the event {event}!')
            if event == sg.WIN_CLOSED or event == 'Exit':
                break
            else:
                logger.debug(f'This event ({event}) is not yet handled.')
        quick_win.close()
        self.requery()

    def add_simple_transform(self,transforms):
        """
        Merge a dictionary of transforms into this queries _simple_transform dictionary.

        Example:
        {'entry_date' : {
            'decode' : lambda row,col: datetime.utcfromtimestamp(int(row[col])).strftime('%m/%d/%y'),
            'encode' : lambda row,col: datetime.strptime(row[col], '%m/%d/%y').replace(tzinfo=timezone.utc).timestamp(),
        }}
        """

class Form:
    """
    @orm class
    Maintains an internal version of the actual database
    Queries can be accessed by key, I.e. frm['query_name"] to return a Query instance
    """
    instances = []  # Track our instances
    relationships = [] # Track our relationships

    def __init__(self, driver:SQLDriver, bind=None, prefix_queries='', parent=None, filter=None, select_first:Bool=True, autosave=False):
        """
        Initialize a new @Form instance

        :param driver: Supported SQLDriver.
        :param bind: (PySimpleSQL Window) Bind this window to the Form
        :param prefix_queries: (optional) prefix auto generated query names with this value. Example 'qry_'
        :param parent: parent form to base queries off of
        :param filter: (optional) Only import elements with the same filter
        :param select_first: (optional) Default:True. For each top-level parent, selects first row, populating children as well.
        :param autosave: (optional) Default:False. True to autosave when changes are found without prompting the user
        :type autosave: bool

        """
        Form.instances.append(self)

        self.driver = driver
        self.filter = filter
        self.parent = parent
        self.window = None
        self._edit_protect=False
        self.queries = {}
        self.element_map = []
        self.event_map = [] # Array of dicts, {'event':, 'function':, 'table':}
        self.relationships = []
        self.callbacks = {}
        self.autosave = autosave

        # Add our default queries and relationships
        self.auto_add_queries(prefix_queries)
        self.auto_add_relationships()
        self.requery_all(select_first=select_first, update=False, dependents=True)
        if bind!=None:
            self.window=bind
            self.bind(self.window)

    def __del__(self):
        self.close()


    # Override the [] operator to retrieve queries by key
    def __getitem__(self, key:str) -> Query:
        return self.queries[key]

    def close(self,reset_keygen=True):
        # Safely close out the form
        # First delete the queries associated
        Query.purge_form(self,reset_keygen)
        self.driver.close()

    def bind(self, win):
        """
        Bind the Window to the Form for the purpose of GUI element, event and relationship mapping
        This can happen automatically on@Form creation with a parameter.
        This function literally just groups all of the auto_* methods.  See" Form.auto_add_tables,
        Form.auto_add_relationships, Form.auto_map_elements, @orm.auto_map_events
        :param win: The PySimpleGUI window
        :return:  None
        """
        logger.info('Binding Window to Form')
        self.window = win
        self.auto_map_elements(win)
        self.auto_map_events(win)
        self.update_elements()
        logger.debug('Binding finished!')



    def execute(self, q):
        """
        Convenience function to pass along to SQLDriver.execute()
        :param q: The query to execute
        :return: sqlite3.cursor
        """
        return self.driver.execute(q)

    def commit(self):
        """
        Convience function to pass along to SQLDriver.commit()
        :return: None
        """
        self.driver.commit()

    def set_callback(self, callback, fctn):
        """
       Set @orm callbacks. A runtime error will be raised if the callback is not supported.
       The following callbacks are supported:
           update_elements Called after elements are updated via @Form.update_elements. This allows for other GUI manipulation on each update of the GUI
           edit_enable Called before editing mode is enabled. This can be useful for asking for a password for example
           edit_disable Called after the editing mode is disabled
           {element_name} Called while updating MAPPED element.  This overrides the default element update implementation.
           Note that the {element_name} callback function needs to return a value to pass to Win[element].update()

       :param callback: The name of the callback, from the list above

       :param fctn: The function to call.  Note, the function must take in two parameters, a Form instance, and a PySimpleGUI.Window instance
       :return: None
       """
        logger.info(f'Callback {callback} being set on Form')
        supported = ['update_elements', 'edit_enable', 'edit_disable']

        # Add in mapped elements
        for element in self.element_map:
            supported.append(element['element'].Key)

        # Add in other window elements
        for element in self.window.key_dict:
            supported.append(element)

        if callback in supported:
            self.callbacks[callback] = fctn
        else:
            raise RuntimeError(f'Callback "{callback}" not supported. callback: {callback} supported: {supported}')


    # Add a Query object
    def add_query(self, name, table, pk_column, description_column, query='', order=''):
        """
        Manually add a Query to the Form
        When you attach to an sqlite database, PySimpleSQL isn't aware of what it contains until this command is run
        Note that Form.auto_add_queries will do this automatically, which is also called from Form.auto_bind
        and even from the Form.__init__ with a parameter

        :param table: The name of the table (must match sqlite)
        :param pk_column: The primary key column
        :param description_column: The column to be used to display to users
        :param query: The initial query for the table.  Set to "SELECT * FROM {table}" if none is passed
        :param order: The initial sort order for the query
        :return: None
        """
        self.queries.update({name: Query(name,self, table, pk_column, description_column, query, order)})
        self[name].set_search_order([description_column])  # set a default sort order

    def add_relationship(self, join, child_table, fk_column, parent_table, pk_column, update_cascade):
        """
        Add a foreign key relationship between two queries of the database
        When you attach an sqlite database, PySimpleSQL isn't aware of the relationships contained until queries are
        added via @Form.add_table, and the relationship of various queries is set with this function.
        Note that @Form.auto_add_relationships will do this automatically from the schema of the sqlite database,
        which also happens automatically with @Form.auto_bind and even from the @Form.__init__ with a parameter
        :param join: The join type of the relationship ('LEFT JOIN', 'INNER JOIN', 'RIGHT JOIN')
        :param child_table: The child table containing the foreign key
        :param fk_column: The foreign key column of the child table
        :param parent_Table: The parent table containing the primary key
        :param pk_column: The primary key column of the parent table
        :param update_cascade: Automatically requery the child table if the parent table changes (ON UPDATE CASCADE in sql)

        :return: None
        """
        self.relationships.append(Relationship(join, child_table, fk_column, parent_table, pk_column, update_cascade))

    def get_relationships_for_table(self, table):
        """
        Return the relationships for the passed-in table.
        :param table: The table to get relationships for
        :return: A list of @Relationship objects
        """
        rel = []
        for r in self.relationships:
            if r.child_table == table.table:
                rel.append(r)
        return rel

    def get_cascaded_relationships(self, table):
        """
        :param table: The table to get cascaded children for
        Return a unique list of the relationships for this table that should requery with this table.
        :return: A unique list of table names
        """
        rel = []
        for r in self.relationships:
            if r.parent_table == table and r.update_cascade:
                rel.append(r.child_table)
        # make unique
        rel = list(set(rel))
        return rel

    def get_parent(self, table):
        """
        Return the parent table for the passed-in table
        :param table: The table (str) to get relationships for
        :return: The name of the Parent table, or '' if there is none
        """
        for r in self.relationships:
            if r.child_table == table and r.update_cascade:
                return r.parent_table
        return None
    
    def get_cascade_fk_column(self, table):
        """
        Return the cascade fk that filters for the passed-in table
        :param table: The table (str) of child
        :return: The name of the cascade-fk, or None
        """
        for qry in self.queries:
            for r in self.relationships:
                if r.child_table == self[table].table and r.update_cascade:
                    return r.fk_column
        return None
    
    def auto_add_queries(self, prefix_queries=''):
        """
        Automatically add Query objects from a sqlite database by looping through the tables available and creating a query for each.
        When you attach to a sqlite database, PySimpleSQL isn't aware of what it contains until this command is run.
        This is also called by @Form.auto_bind() or even from the @Form.__init__ with a parameter
        Note that @Form.add_table can do this manually on a per-table basis.
        :return: None
        """
        logger.info('Automatically generating queries for each table in the sqlite database')
        # Ensure we clear any current queries so that successive calls will not double the entries
        self.queries = {}
        table_names = self.driver.table_names()
        for table_name in table_names:
            column_names = self.driver.column_info(table_name)

            # auto generate description column.  Default it to the 2nd column,
            # but can be overwritten below
            description_column = column_names.col_name(1)
            for col in column_names.names():
                if col in ('name', 'description', 'title'):
                    description_column = col
                    break

            # Get our pk column
            pk_column = self.driver.pk_column(table_name)

            query_name=prefix_queries+table_name
            logger.debug(
                f'Adding query "{query_name}" on table {table_name} to Form with primary key {pk_column} and description of {description_column}')
            self.add_query(query_name,table_name, pk_column, description_column)
            self.queries[query_name].column_info = column_names #TODO: use new add column names??

    # Make sure to send a list of table names to requery if you want
    # dependent queries to requery automatically
    # TODO: clear relationships first so that successive calls don't add multiple entries.
    def auto_add_relationships(self):
        """
        Automatically add a foreign key relationship between queries of the database. This is done by foregn key constrains
        within the sqlite database.  Automatically requery the child table if the parent table changes (ON UPDATE CASCADE in sql is set)
        When you attach an sqlite database, PySimpleSQL isn't aware of the relationships contained until queries are
        added and the relationship of various queries is set.
        Note that @Form.add_relationship() can do this manually.
        which also happens automatically with @Form.auto_bind and even from the @Form.__init__ with a parameter
        :return: None
        """
        logger.info(f'Automatically adding foreign key relationships')
        # Ensure we clear any current queries so that successive calls will not double the entries
        self.relationships = [] # clear any relationships already stored
        relationships = self.driver.relationships()
        for r in relationships:
            logger.debug(f'Adding relationship {r["from_table"]}.{r["from_column"]} = {r["to_table"]}.{r["to_column"]}')
            self.add_relationship('LEFT JOIN', r['from_table'], r['from_column'], r['to_table'], r['to_column'], r['update_cascade'])

    # Map an element to a Query.
    # Optionally a where_column and a where_value.  This is useful for key,value pairs!
    def map_element(self, element, query, column, where_column=None, where_value=None):
        dic = {
            'element': element,
            'query': query,
            'column': column,
            'where_column': where_column,
            'where_value': where_value,
            # Element-level query clauses
            'where_clause': None,
            'order_clause': None,
            'join_clause': None
        }
        logger.debug(f'Mapping element {element.Key}')
        self.element_map.append(dic)

    def auto_map_elements(self, win, keys=None):
        logger.info('Automapping elements')
        # clear out any previously mapped elements to ensure successive calls doesn't produce duplicates
        self.element_map = []
        for key in win.key_dict.keys():
            element=win[key]

            # Skip this element if there is no metadata present
            if type(element.metadata) is not dict:
                continue


            # Process the filter to ensure this element should be mapped to this Form
            if element.metadata['filter'] == self.filter:
                element.metadata['Form'] = self

            # Skip this element if it's an event
            if element.metadata['type'] == TYPE_EVENT:
                continue

            if element.metadata['Form'] != self:
                continue
            # If we passed in a custom list of elements
            if keys is not None:
                if key not in keys: continue

            # Map Record Element
            if element.metadata['type']==TYPE_RECORD:
                # Does this record imply a where clause (indicated by ?) If so, we can strip out the information we need
                if '?' in key:
                    table_info, where_info = key.split('?')
                else:
                    table_info = key; where_info = None

                table, col = table_info.split('.')
                if where_info is None:
                    where_column=where_value=None
                else:
                    where_column,where_value=where_info.split('=')

                if table in self.queries:
                    if col in self[table].column_info:
                        # Map this element to table.column
                        self.map_element(element, self[table], col, where_column, where_value)

            # Map Selector Element
            elif element.metadata['type']==TYPE_SELECTOR:
                k=element.metadata['table']
                if k is None: continue
                if element.metadata['Form'] != self: continue
                if '?' in k:
                    query_info, where_info = k.split('?')
                    where_column,where_value=where_info.split('=')
                else:
                    query_info = k;
                    where_info = where_column = where_value = None
                query= query_info

                if query in self.queries:
                    self[query].add_selector(element,query,where_column,where_value)
                else:
                    logger.debug(f'Can not add selector {str(element)}')

    def set_element_clause(self,element,where:str=None,order:str=None) -> None:
        for e in self.element_map:
            if e['element']==element:
                e['where_clause']=where
                e['order_clause']=order

    def map_event(self, event, fctn, table=None):
        dic = {
            'event': event,
            'function': fctn,
            'table': table
        }
        logger.debug(f'Mapping event {event} to function {fctn}')
        self.event_map.append(dic)

    def replace_event(self,event,function,table=None):
        for e in self.event_map:
            if e['event'] == event:
                e['function'] = function
                e['table'] = table if table is not None else e['table']

    def auto_map_events(self, win):
        logger.info(f'Automapping events')
        # clear out any previously mapped events to ensure successive calls doesn't produce duplicates
        self.event_map = []

        for key in win.key_dict.keys():
            #key = str(key)  # sometimes I end up with an integer element 0? TODO: Research
            element = win[key]
            # Skip this element if there is no metadata present
            if type(element.metadata) is not dict:
                logger.debug(f'Skipping mapping of {key}')
                continue
            if element.metadata['Form'] != self:
                continue
            if element.metadata['type'] == TYPE_EVENT:
                event_type=element.metadata['event_type']
                query=element.metadata['query']
                function=element.metadata['function']

                funct=None

                event_query=query if query in self.queries else None
                if event_type==EVENT_FIRST:
                    if event_query: funct=self[event_query].first
                elif event_type==EVENT_PREVIOUS:
                    if event_query: funct=self[event_query].previous
                elif event_type==EVENT_NEXT:
                    if event_query: funct=self[event_query].next
                elif event_type==EVENT_LAST:
                    if event_query: funct=self[event_query].last
                elif event_type==EVENT_SAVE:
                    if event_query: funct=self[event_query].save_record
                elif event_type==EVENT_INSERT:
                    if event_query: funct=self[event_query].insert_record
                elif event_type==EVENT_DELETE:
                    if event_query: funct=self[event_query].delete_record
                elif event_type==EVENT_DUPLICATE:
                    if event_query: funct=self[event_query].duplicate_record
                elif event_type==EVENT_EDIT_PROTECT_DB:
                    self.edit_protect() # Enable it!
                    funct=self.edit_protect
                elif event_type==EVENT_SAVE_DB:
                    funct=self.save_records
                elif event_type==EVENT_SEARCH:
                    # Build the search box name
                    search_element,command=key.split('.')
                    search_box=f'{search_element}.input_search'
                    if event_query: funct=functools.partial(self[event_query].search, search_box)
                #elif event_type==EVENT_SEARCH_DB:
                elif event_type == EVENT_QUICK_EDIT:
                    t,c,e=key.split('.') #table, column, event
                    referring_table=query
                    query=self[query].get_related_table_for_column(c)
                    funct=functools.partial(self[query].quick_editor,self[referring_table].get_current,c)
                elif event_type == EVENT_FUNCTION:
                    funct=function
                else:
                    logger.debug(f'Unsupported event_type: {event_type}')

                if funct is not None:
                    self.map_event(key, funct, event_query)



    def edit_protect(self,event=None, values=None):
        logger.debug('Toggling edit protect mode.')
        # Callbacks
        if self._edit_protect:
            if 'edit_enable' in self.callbacks.keys():
                if not self.callbacks['edit_enable'](self, self.window):
                    return
        else:
            if 'edit_disable' in self.callbacks.keys():
                if not self.callbacks['edit_disable'](self, self.window):
                    return

        self._edit_protect = not self._edit_protect
        self.update_elements(edit_protect_only=True)

    def get_edit_protect(self):
        return self._edit_protect

    def prompt_save(self, autosave=False) -> int:
        """
        Prompt to save if any GUI changes are found the affect any table on this form
        :param autosave: True to autosave when changes are found without prompting the user
        :type autosave: bool
        :return: Prompt return value
        :rtype: int, one of Union[PROMPT_PROCEED, PROMPT_DISCARDED, PROMPT_NONE]
        """
        user_prompted = False # Has the user been prompted yet?
        for q in self.queries:
            if self[q]._prompt_save is False:
                continue

            if self[q].records_changed(recursive=False): # don't check children
                # we will only show the popup once, regardless of how many queries have changed
                if not user_prompted:
                    user_prompted = True
                    if autosave or self.autosave:
                        save_changes = 'Yes'
                    else:
                        save_changes = sg.popup_yes_no('You have unsaved changes! Would you like to save them first?')

                    if save_changes != 'Yes':
                        # update the elements to erase any GUI changes, since we are choosing not to save
                        self.update_elements()
                        return PROMPT_SAVE_DISCARDED # We did have a change, regardless if the user chose not to save
                    break
        if user_prompted:
            self.save_records(check_prompt_save=True)
        return PROMPT_SAVE_PROCEED if user_prompted else PROMPT_SAVE_NONE

    def save_records(self, table_name:str=None, cascade_only=False, check_prompt_save=False,):
        """
        Save records of all queries in form. If passed a single table, will save cascade.
        :param table_name: Name of table to save, as well as any cascaded relationships. Used in Query.prompt_save
        :type table_name: str
        :param cascade_only: Save only tables with cascaded relationships. Default False.
        :type cascade_only: bool
        :param check_prompt_save: Passed to Query.save_record_recursive to check if individual query has prompt_save enabled.
        Used when Query.save_records is called from Form.prompt_save.
        :type check_prompt_save: bool
        :return: result - can be used with RETURN BITMASKS
        """
        if check_prompt_save: logger.debug(f'Saving records in all queries that allow prompt_save...')
        else: logger.debug(f'Saving records in all queries...')

        result = 0
        show_message = True
        failed_tables = []
        
        if table_name: tables = [table_name] # if passed single table
        # for cascade_only, build list of top-level queries that have children
        elif cascade_only: tables = [q for q in self.queries
                                     if len(self.get_cascaded_relationships(table=q))
                                     and self.get_parent(q) is None]
        # default behavior, build list of top-level queries (ones without a parent)
        else: tables = [q for q in self.queries.keys() if self.get_parent(q) is None]
        
        # call save_record_recursive on tables, which saves from last to first.
        result_list = []
        for q in tables:
            res = self[q].save_record_recursive(results={},display_message=False,check_prompt_save=check_prompt_save)
            result_list.append(res)
        
        # flatten list of result dicts
        results = {k: v for d in result_list for k, v in d.items()}
        logger.debug(f'Form.save_records - results of tables - {results}')

        # get tables that failed
        for t, res in results.items():
            if not res & SHOW_MESSAGE: show_message = False # Only one instance of not showing the message hides all
            if res & SAVE_FAIL: failed_tables.append(t)
            result |= res

        # Build a descriptive message, since the save spans many tables potentially
        msg = ''
        tables = ', '.join(failed_tables)
        if result & SAVE_FAIL:
            if result & SAVE_SUCCESS:
                msg = f"Some updates saved successfully; "
            msg += f"There was a problem saving updates to the following tables: {tables}"
        elif result & SAVE_SUCCESS:
            msg = 'Updates saved successfully.'
        else:
            msg = 'There was nothing to update.'
        if show_message: sg.popup_quick_message(msg, keep_on_top=True)
        return result

    def set_prompt_save(self, value: bool) -> None:
        """
        Set the prompt to save action when navigating records for all queries associated with this form

        :param value: a boolean value, True to prompt to save, False for no prompt to save
        :type value: bool
        :return: None
        """
        for q in self.queries:
            self[q].set_prompt_save(value)

    def update_elements(self, table_name:str=None, edit_protect_only:bool=False) -> None:
        """
        Updated the GUI elements to reflect values from the database for this Form instance only

        Not to be confused with pysimplesql.update_elements(), which updates GUI elements for all Form instances.


        :param table_name: (optional) name of table to update elements for, otherwise updates elements for all queries
        :type table_name: str
        :param edit_protect_only: (default False) If true, only update items affected by edit_protect
        :type edit_protect_only: bool
        :returns: None
        :rtype: None
        """
        msg='edit protect' if edit_protect_only else 'PySimpleGUI'
        logger.debug(f'update_elements(): Updating {msg} elements')
        win = self.window
        # Disable/Enable action elements based on edit_protect or other situations
        for t in self.queries:
            for m in (m for m in self.event_map if m['table'] == t):
                # Disable delete/duplicate and mapped elements for this table if there are no records in this table or edit protect mode
                hide = len(self[t].rows) == 0 or self._edit_protect
                if ('.table_delete' in m['event']) or ('.table_duplicate' in m['event']):
                    win[m['event']].update(disabled=hide)
                    self.update_element_states(t, hide)
                    
                # Disable navigations if there is 0 or 1 records in table
                hide = len(self[t].rows) < 2
                if ('.table_first' in m['event']) or ('.table_previous' in m['event']) or ('.table_next' in m['event']) or ('.table_last' in m['event']):
                    win[m['event']].update(disabled=hide)
                    self.update_element_states(t, hide)
                    
                # Disable next/last in last position
                hide = self[t].current_index == len(self[t].rows) - 1
                if ('.table_next' in m['event']) or ('.table_last' in m['event']):
                    win[m['event']].update(disabled=hide)
                    self.update_element_states(t, hide)
                    
                # Disable next/last in last position
                hide = self[t].current_index == 0
                if ('.table_first' in m['event']) or ('.table_previous' in m['event']):
                    win[m['event']].update(disabled=hide)
                    self.update_element_states(t, hide)

                # Disable insert on children with no parent records or edit protect mode
                parent = self.get_parent(t)
                if parent is not None:
                    hide = len(self[parent].rows) == 0 or self._edit_protect
                else:
                    hide = self._edit_protect
                if '.table_insert' in m['event']:
                    if m['table'] == t:
                        win[m['event']].update(disabled=hide)

                # Disable db_save when needed
                hide = self._edit_protect
                if '.db_save' in m['event']:
                    win[m['event']].update(disabled=hide)

                # Disable table_save when needed
                hide = self._edit_protect
                if '.table_save' in m['event']:
                    win[m['event']].update(disabled=hide)

                # Enable/Disable quick edit buttons
                if '.quick_edit' in m['event']:
                    win[m['event']].update(disabled=hide)
        if edit_protect_only: return


        # Render GUI Elements
        # d= dictionary (the element map dictionary)
        for d in self.element_map:
            # If the optional query parameter was passed, we will only update elements bound to that table
            if table_name is not None:
                if d['query'].table != table_name:
                    continue

            # Show the Required Record marker if the column has notnull set and this is a virtual row
            marker_key = d['element'].key + '.marker'
            try:
                if self[d['query'].table].get_current_row().virtual:
                    # get the column name from the key
                    col = marker_key.split(".")[1]
                    # get notnull from the column info
                    if col in self[d['query'].table].column_info.names():
                        if self[d['query'].table].column_info[col].notnull:
                            self.window[marker_key].update(visible=True)
                else:
                    self.window[marker_key].update(visible=False)
            except AttributeError:
                self.window[marker_key].update(visible=False)


            updated_val = None
            # If there is a callback for this element, use it
            if d['element'].key in self.callbacks:
                self.callbacks[d['element'].key]()

            elif d['where_column'] is not None:
                # We are looking for a key,value pair or similar.  Lets sift through and see what to put
                updated_val=d['query'].get_keyed_value(d['column'], d['where_column'], d['where_value'])
                if type(d['element']) in [sg.PySimpleGUI.CBox]: # TODO, may need to add more??
                    updated_val=int(updated_val)

            elif type(d['element']) is sg.PySimpleGUI.Combo:
                # Update elements with foreign queries first
                # This will basically only be things like comboboxes
                # TODO: move this to only compute if something else changes?
                # see if we can find the relationship to determine which table to get data from
                target_table=None
                rels = self.get_relationships_for_table(d['query'])
                for rel in rels:
                    if rel.fk_column == d['column']:
                        target_table = self[rel.parent_table]
                        pk = target_table.pk_column
                        description = target_table.description_column
                        break

                if target_table==None:
                    logger.info(f"Error! Cound not find a related query for element {d['element'].key} bound to query {d['query'].table}, column: {d['column']}")
                    # we don't want to update the list in this case, as it was most likely supplied and not tied to a query
                    updated_val=d['query'][d['column']]

                # Populate the combobox entries
                else:
                    lst = []
                    for row in target_table.rows:
                        lst.append(ElementRow(row[pk], row[description]))
    
                    # Map the value to the combobox, by getting the description_column and using it to set the value
                    for row in target_table.rows:
                        if row[target_table.pk_column] == d['query'][rel.fk_column]:
                            for entry in lst:
                                if entry.get_pk() == d['query'][rel.fk_column]:
                                    updated_val = entry
                                    break
                            break
                    d['element'].update(values=lst)
            elif type(d['element']) is sg.PySimpleGUI.Table:
                # Tables use an array of arrays for values.  Note that the headings can't be changed.
                values = d['query'].table_values()
                # Select the current one
                pk = d['query'].get_current_pk()

                found = False
                # set index to pk
                try:
                    index = [[v[0] for v in values].index(pk)]
                    pk_position = index[0] / len(values)  # calculate pk percentage position
                    found = True
                except ValueError:
                    index = []

                d['element'].update(values=values, select_rows=index)

                # set virtical scroll bar to follow selected element
                if len(index): d['element'].set_vscroll_position(pk_position)

                eat_events(self.window)
                continue

            elif type(d['element']) is sg.PySimpleGUI.InputText or type(d['element']) is sg.PySimpleGUI.Multiline:
                # Update the element in the GUI
                # For text objects, lets clear it first...
                d['element'].update('')  # HACK for sqlite query not making needed keys! This will blank it out at least
                updated_val = d['query'][d['column']]

            elif type(d['element']) is sg.PySimpleGUI.Checkbox:
                updated_val = d['query'][d['column']]
            elif type(d['element']) is sg.PySimpleGUI.Image:
                val = d['query'][d['column']]

                try:
                    val=eval(val)
                except:
                    # treat it as a filename
                    d['element'].update(val)
                else:
                    # update the bytes data
                    d['element'].update(data=val)
                updated_val=None # Prevent the update from triggering below, since we are doing it here
            else:
                sg.popup(f'Unknown element type {type(d["element"])}')

            # Finally, we will update the actual GUI element!
            if updated_val is not None:
                d['element'].update(updated_val)

        # ---------
        # SELECTORS
        # ---------
        # We can update the selector elements
        # We do it down here because it's not a mapped element...
        # Check for selector events
        for k, table in self.queries.items():
            if len(table.selector):
                for e in table.selector:
                    logger.debug(f'update_elements: SELECTOR FOUND')
                    element=e['element']
                    logger.debug(f'{type(element)}')
                    pk = table.pk_column
                    column = table.description_column
                    if element.Key in self.callbacks:
                        self.callbacks[element.Key]()

                    if type(element) == sg.PySimpleGUI.Listbox or type(element) == sg.PySimpleGUI.Combo:
                        logger.debug(f'update_elements: List/Combo selector found...')
                        lst = []
                        for r in table.rows:
                            if e['where_column'] is not None:
                                if str(r[e['where_column']]) == str(e['where_value']): # TODO: This is kind of a hackish way to check for equality...
                                    lst.append(ElementRow(r[pk], r[column]))
                                else:
                                    pass
                            else:
                                lst.append(ElementRow(r[pk], r[column]))

                        element.update(values=lst, set_to_index=table.current_index)

                        # set virtical scroll bar to follow selected element (for listboxes only)
                        if type(element) == sg.PySimpleGUI.Listbox:
                            try:
                                element.set_vscroll_position(table.current_index / len(lst))
                            except ZeroDivisionError:
                                element.set_vscroll_position(0)

                    elif type(element) == sg.PySimpleGUI.Slider:
                        # We need to re-range the element depending on the number of records
                        l = len(table.rows)
                        element.update(value=table._current_index + 1, range=(1, l))

                    elif type(element) is sg.PySimpleGUI.Table:
                        logger.debug(f'update_elements: Table selector found...')
                        # Populate entries
                        values = table.table_values(element.metadata['columns'], mark_virtual=True)

                        # Get the primary key to select.  We have to use the list above instead of getting it directly
                        # from the table, as the data has yet to be updated
                        pk = table.get_current_pk()
                        found = False
                        # set index to pk
                        try:
                            index = [[v[1] for v in values].index(pk)]
                            pk_position = index[0] / len(values)  # calculate pk percentage position
                            found = True
                        except ValueError:
                            index = []
                        logger.debug(f'Selector:: index:{index} found:{found}')
                        element.update(values=values,select_rows=index)
                        # set virtical scroll bar to follow selected element
                        if len(index): element.set_vscroll_position(pk_position)
                        eat_events(self.window)

        # Run callbacks
        if 'update_elements' in self.callbacks.keys():
            # Running user update function
            logger.info('Running the update_elements callback...')
            self.callbacks['update_elements'](self, self.window)


    def requery_all(self, select_first=True, filtered=True, update=True, dependents=True) -> None:
        """
        Requeries all queries in the database

        This effectively re-loads the data from the actual sqlite3 queries into Query class objects

        :param select_first: passed to Query.requery() -> Query.first(). If True, the first record will be selected after the requery
        :param filtered: passed to Query.requery(). If True, the relationships will be considered and an appropriate WHERE clause will be generated. False will display all records in query.
        :param update: passed to Query.requery() -> Query.first() to update_elements. Note that the select_first parameter must = True to use this parameter.
        :param dependents: passed to Query.requery() -> Query.first() to requery_dependents(). Note that the select_first parameter must = True to use this parameter.
        :returns: None
        :rtype: None
        """
        # TODO: It would make sense to reorder these, and put filtered first, then select_first/update/dependents
        logger.info('Requerying all queries')
        for k in self.queries.keys():
            if self.get_parent(k) is None:
                self[k].requery(select_first=select_first, filtered=filtered, update=update, dependents=dependents)

    def process_events(self, event:str, values:list) -> bool:
        """
        Process mapped events for this specific Form instance.

        Not to be confused with pysimplesql.process_events(), which processes events for ALL Form instances.
        This should be called once per iteration in your event loop
         .. note:: Events handled are responsible for requerying and updating elements as needed

        :param event: The event returned by PySimpleGUI.read()
        :type event: str
        :param values: the values returned by PySimpleGUI.read()
        :type values: list
        :returns: True if an event was handled, False otherwise
        :rtype: bool
        """
        if self.window is None:
            logger.info(f'***** Form appears to be unbound.  Do you have frm.bind(win) in your code? ***')
            return False
        elif event:
            for e in self.event_map:
                if e['event'] == event:
                    logger.debug(f"Executing event {event} via event mapping.")
                    e['function']()
                    logger.debug(f'Done processing event!')
                    return True

            # Check for  selector events
            for k, table in self.queries.items():
                if len(table.selector):
                    for e in table.selector:
                        element=e['element']
                        if element.key == event and len(table.rows) > 0:
                            changed=False # assume that a change will not take place
                            if type(element) == sg.PySimpleGUI.Listbox:
                                row = values[element.Key][0]
                                table.set_by_pk(row.get_pk())
                                changed=True
                            elif type(element) == sg.PySimpleGUI.Slider:
                                table.set_by_index(int(values[event]) - 1)
                                changed=True
                            elif type(element) == sg.PySimpleGUI.Combo:
                                row = values[event]
                                table.set_by_pk(row.get_pk())
                                changed=True
                            elif type(element) is sg.PySimpleGUI.Table:
                                index = values[event][0]
                                # Since this is a selector, we have to check the 2nd column for the pk since we
                                # added a narrow column to mark virtual rows
                                pk = self.window[event].Values[index][1]
                                table.set_by_pk(pk, True)
                                changed=True
                            if changed:
                                if 'record_changed' in table.callbacks.keys():
                                    table.callbacks['record_changed'](self, self.window)
                            return changed
        return False

    def update_element_states(self, table_name:str, disable:bool=None, visible:bool=None) -> None:
        """
        Disable/enable and/or show/hide all elements assocated with a query.

        :param table_name: table name assocated with elements to disable/enable
        :type table_name: str
        :param disable: True/False to disable/enable element(s), None for no change
        :type disable: bool
        :param visible: True/False to make elements visible or not, None for no change
        :returns: None
        :rtype: None
        """
        for c in self.element_map:
            if c['query'].table != table_name:
                continue
            element=c['element']
            if type(element) is sg.PySimpleGUI.InputText or type(element) is sg.PySimpleGUI.MLine or type(
                    element) is sg.PySimpleGUI.Combo or type(element) is sg.PySimpleGUI.Checkbox:
                #if element.Key in self.window.key_dict.keys():
                logger.debug(f'Updating element {element.Key} to disabled: {disable}, visiblie: {visible}')
                if disable is not None:
                    element.update(disabled=disable)
                if visible is not None:
                    element.update(visible=visible)

# RECORD SELECTOR ICONS
_iconpack = {
    'ss_text' : {
        'edit_protect' : '\U0001F512',
        'quick_edit' : '\u270E',
        'save' : '\U0001f4be',
        'first' : '\u2770',
        'previous' : '\u276C',
        'next' : '\u276D',
        'last' : '\u2771',
        'insert' : '\u271A',
        'delete' : '\u274E',
        'duplicate' : '\u274F',
        'search' : 'Search',
    },
    'ss_small' : {
        'edit_protect' : b'iVBORw0KGgoAAAANSUhEUgAAABAAAAAQCAYAAAAf8/9hAAAGJ3pUWHRSYXcgcHJvZmlsZSB0eXBlIGV4aWYAAHjarVdZsuQmEPznFD4CVSwFx2GN8A18fCeiUG/zZtoRfnrdQoCKpDJJaDP++Xuav/DH7L3xQVLMMVr8+ewzFxSS3X/5+ibrr299sKfwUm/uBkaVw93tRynav6A+PF44Y1B9rTdJWzhpILoDX39ujbzK/Rkk6nnXk9dAeexCzEmeoVYN1LTjBUU//oa1b+vZvFQIstQDBnLMw5Gz13faCNz+FHwSvlGPftZllJ0jc92iBkNCXqZ3J9A+J+glyadk3rN/l96Sz0Xr3Vsuo+YIhV82UHird/cw/DywuxHxa0MaVj6mo585e5pz7NkVH5HRqIq6kk0nDDpWpNxdr0Vcgk9AWa4r40q22AbKu2224mqUicHKNOSpU6FJ47o3aoDoebDgztzYXXXJCWduYImcXxdNFjDWwSC7xsOAM+/4xkLXuPkar1HCyJ3QlQnBCK/8eJnfNf6Xy8zZVorIpjtXwMVL14CxmFvf6AVCaCpv4UrwuZR++6SfJVWPbivNCRMstu4QNdBDW+7i2aFfwH0vITLSNQBShLEDwJADAzaSCxTJCrMQIY8JBBUgZ+e5ggEKgTtAssfSYCOMJYOx8Y7Q1ZcDR17V8CYQEVx0Am6wpkCW9wH6EZ+goRJc8CGEGCQkE3Io0UUfQ4xR4jK5Ik68BIkikiRLSS75FFJMklLKqWTODh4YcsySU865FDYFAxXEKuhfUFO5uuprqLFKTTXX0iCf5ltosUlLLbfSubsOm+ixS0899zLIDDjF8COMOGSkkUeZ0Np0088w45SZZp7lZk1Z/bj+A2ukrPHF1OonN2uoNSInBC07CYszMMaewLgsBiBoXpzZRN7zYm5xZjNjUQQGyLC4MZ0WY6DQD+Iw6ebuwdxXvJmQvuKN/8ScWdT9H8wZUPfJ2y9Y62ufaxdjexWunFqH1Yf2kYrhVNamVr66TynlKlOengN5/LcEGP4KxHWInT2n0cr1xiiwKpqr29qb9N20X8QeqQ3otEeYEQ7Zhv8Wzwe+GvfAM1dnenTIwYWrtgGOx36Irqbh40boXZ/c+kIE7qMbO5TnvkHCis3bIDg8XHF6chNb7J6V/eJuroIbTVENSTP6svMDvy+0XHshmR5tTeD9qwlyrVEs7X5E0/jiNv4MvwpXtAz1F4VY69XV55qzhkiIP1hDlCaIj5JZ+dfAn3fpUV9AbzzYncCMhbdhYrPaWRmmYguAmve8cpu2VdHBGCsm00U61EoTqyfs9zP14vf0cU5C6rcg13kE60uVNti9of4BbOgHbANYYzUJt84cKNukAodmqmTNMBLk9wvSoRSXe1bEZubhaYjSBE35JHSTNtBx5x2ScjsdEf1fUJcVyvwAex7YEbB1cTTvdw+mEx6nIIVviHQJ0ZZpSHCJoUsI0lEhYL7DteDKESzAt+ULu6dtZnabpu1Pes7vunUgfbfDXfDQqtO8IsuKgszGA2KVNktdJxhEa1Snj8jMR05JjkhNsSKauQ6XcXDArCKssNX4G60e+mGIXczhuFvvd3icEarivBezf8WCwg2XdgGn2q0RbEJasLQXHza31s6oiYH0trbDzzxSb9ZIoDMVGM4YpMRikr2pC1xHeS2cmjunis2g5N5QYkJnSR43KwREPRx4/hOeeeAcVTsi2zNAMAp7Yl363YQDk8p7DLa6uvlCYF4pP5z4Uwib+pK8Tgp7+4hBZYUj1vBtJ/u35j530Vs15+bF6eLBjymhtucH0MVI9aq82poT5TAm/Lx8T522rV9Km1ZWnYRiE1Z/3WxjfDfCF3vQfK+6RjQQeir12E0Rqg8tgBp1y1axTSVtkpyJuko2azhjb61AfnL4TaDOvsnvpztN6X350aqrGoxP4zEXbQkZvzwUUIIyovDRCk4dDe6x9/413X6sYeak4u7rwX23S5on2+n9eHQ+/jdDP63l1n05sPPJSvTdbOsW6nCMWxTw4kCqieHKAqnnDpwUZ+Yft+wPTyz3+rv97qRR3MOS0m2C1by7oDu7dcR2FV6PSH8+RHwiuhNST0LKAXLOMtTqw5eiOWV3V9LZYb4V0nU3v1QYzoHmX+RGJBpl98L8AAABhGlDQ1BJQ0MgcHJvZmlsZQAAeJx9kT1Iw0AcxV9TpUVaBO0gopChOlkQFXHUKhShQqgVWnUwufQLmjQkLS6OgmvBwY/FqoOLs64OroIg+AHi5Oik6CIl/i8ptIjx4Lgf7+497t4BQqPMNKtrHND0qplKxMVMdlUMvCKIPoQxDFFmljEnSUl4jq97+Ph6F+NZ3uf+HGE1ZzHAJxLPMsOsEm8QT29WDc77xBFWlFXic+Ixky5I/Mh1xeU3zgWHBZ4ZMdOpeeIIsVjoYKWDWdHUiKeIo6qmU76QcVnlvMVZK9dY6578haGcvrLMdZpDSGARS5AgQkENJZRRRYxWnRQLKdqPe/gHHb9ELoVcJTByLKACDbLjB/+D391a+ckJNykUB7pfbPtjBAjsAs26bX8f23bzBPA/A1d6219pADOfpNfbWvQI6N0GLq7bmrIHXO4AA0+GbMqO5Kcp5PPA+xl9UxbovwV61tzeWvs4fQDS1FXyBjg4BEYLlL3u8e5gZ2//nmn19wNkDXKhWfC+CAAAAAZiS0dEAAAAAAAA+UO7fwAAAAlwSFlzAAALEwAACxMBAJqcGAAAAAd0SU1FB+QIEg0fJQXnbmsAAAKVSURBVDjLhZJPSFRRFMa/c++b55tGTZpSMZRStCyJFlEoLkSyWtQiyI1FUWRtIooWFS2yKHcG0aICN1IWCNWmQhfixqQokDAHpY3lFJiTZo7ju/e9e0+LwP6o9W3O6vvxfeccwjK6dPEirrS2IkmUE2loeCGkTBFwjIAxw4yinh4AAC0HMIlbSL0zmHs72SV7extldjaElDOS6CoDNwCgsLsbYjmA+q6Rk//xaN6p5kbRfIJDIjZK5YbWtjHQWRCNYqS+fukEmQebIYQTD3R6eJ7z883W83C8LZRpucRIJkl6HtZWVNBIIgH5t3n2fhUIBmxNu1K6WmdSUIl2aJLIab4MGEFhcvz41OfPgyGwuIIkA0Cc01o1KaXBzIC7Clnjd2j2yWFS1WsSBR2POiURNvX1/arw6W4ZYlEHjqD1YaAH5+f9XCEIvq8QiTgAiIIgNGZ4stDZ1ZIqaWwBfk9QFJdwBcOEpsv31UoiwFoGEUFKB8YYWLb7Ubk6FSZvLyQWAPD+1WPM2HKExlxXyt9mrWE34pIxhqJRD9ZastZ2Z2a/Pg2NRenZiQUAAUDHbmBvEzayj0FfF3qx2ArWWpMQPwMqpWbSGbXGy3KCdWdSf+xMAMDBZxorD5kGt67b8/KqGDwHImIpBRsTGiLsiXpuMOcvPrlYGMzlXulOxPbdI17biCwxTsYwMXOn6zovBQGbL6SWBjAzAGwgMNjNY7fuJnj7QxhZ8EFk5RxRyqL49JclP1YCgNYa/f3910pKSvLi8Tjp+TR9Q36XjhYf4NmxtFQTaHueXhJAZWVlcF0X1loeHR0NBgYG3sRisZORSGTo29QUampr8S8Jay2mp6dzieh1ZWXljpqamtogCIbCMPyvGQB+AKK0L000MH1KAAAAAElFTkSuQmCC',
        'quick_edit' : b'iVBORw0KGgoAAAANSUhEUgAAABAAAAAQCAYAAAAf8/9hAAAGJ3pUWHRSYXcgcHJvZmlsZSB0eXBlIGV4aWYAAHjarVdZsuQmEPznFD4CVSwFx2GN8A18fCeiUG/zZtoRfnrdQoCKpDJJaDP++Xuav/DH7L3xQVLMMVr8+ewzFxSS3X/5+ibrr299sKfwUm/uBkaVw93tRynav6A+PF44Y1B9rTdJWzhpILoDX39ujbzK/Rkk6nnXk9dAeexCzEmeoVYN1LTjBUU//oa1b+vZvFQIstQDBnLMw5Gz13faCNz+FHwSvlGPftZllJ0jc92iBkNCXqZ3J9A+J+glyadk3rN/l96Sz0Xr3Vsuo+YIhV82UHird/cw/DywuxHxa0MaVj6mo585e5pz7NkVH5HRqIq6kk0nDDpWpNxdr0Vcgk9AWa4r40q22AbKu2224mqUicHKNOSpU6FJ47o3aoDoebDgztzYXXXJCWduYImcXxdNFjDWwSC7xsOAM+/4xkLXuPkar1HCyJ3QlQnBCK/8eJnfNf6Xy8zZVorIpjtXwMVL14CxmFvf6AVCaCpv4UrwuZR++6SfJVWPbivNCRMstu4QNdBDW+7i2aFfwH0vITLSNQBShLEDwJADAzaSCxTJCrMQIY8JBBUgZ+e5ggEKgTtAssfSYCOMJYOx8Y7Q1ZcDR17V8CYQEVx0Am6wpkCW9wH6EZ+goRJc8CGEGCQkE3Io0UUfQ4xR4jK5Ik68BIkikiRLSS75FFJMklLKqWTODh4YcsySU865FDYFAxXEKuhfUFO5uuprqLFKTTXX0iCf5ltosUlLLbfSubsOm+ixS0899zLIDDjF8COMOGSkkUeZ0Np0088w45SZZp7lZk1Z/bj+A2ukrPHF1OonN2uoNSInBC07CYszMMaewLgsBiBoXpzZRN7zYm5xZjNjUQQGyLC4MZ0WY6DQD+Iw6ebuwdxXvJmQvuKN/8ScWdT9H8wZUPfJ2y9Y62ufaxdjexWunFqH1Yf2kYrhVNamVr66TynlKlOengN5/LcEGP4KxHWInT2n0cr1xiiwKpqr29qb9N20X8QeqQ3otEeYEQ7Zhv8Wzwe+GvfAM1dnenTIwYWrtgGOx36Irqbh40boXZ/c+kIE7qMbO5TnvkHCis3bIDg8XHF6chNb7J6V/eJuroIbTVENSTP6svMDvy+0XHshmR5tTeD9qwlyrVEs7X5E0/jiNv4MvwpXtAz1F4VY69XV55qzhkiIP1hDlCaIj5JZ+dfAn3fpUV9AbzzYncCMhbdhYrPaWRmmYguAmve8cpu2VdHBGCsm00U61EoTqyfs9zP14vf0cU5C6rcg13kE60uVNti9of4BbOgHbANYYzUJt84cKNukAodmqmTNMBLk9wvSoRSXe1bEZubhaYjSBE35JHSTNtBx5x2ScjsdEf1fUJcVyvwAex7YEbB1cTTvdw+mEx6nIIVviHQJ0ZZpSHCJoUsI0lEhYL7DteDKESzAt+ULu6dtZnabpu1Pes7vunUgfbfDXfDQqtO8IsuKgszGA2KVNktdJxhEa1Snj8jMR05JjkhNsSKauQ6XcXDArCKssNX4G60e+mGIXczhuFvvd3icEarivBezf8WCwg2XdgGn2q0RbEJasLQXHza31s6oiYH0trbDzzxSb9ZIoDMVGM4YpMRikr2pC1xHeS2cmjunis2g5N5QYkJnSR43KwREPRx4/hOeeeAcVTsi2zNAMAp7Yl363YQDk8p7DLa6uvlCYF4pP5z4Uwib+pK8Tgp7+4hBZYUj1vBtJ/u35j530Vs15+bF6eLBjymhtucH0MVI9aq82poT5TAm/Lx8T522rV9Km1ZWnYRiE1Z/3WxjfDfCF3vQfK+6RjQQeir12E0Rqg8tgBp1y1axTSVtkpyJuko2azhjb61AfnL4TaDOvsnvpztN6X350aqrGoxP4zEXbQkZvzwUUIIyovDRCk4dDe6x9/413X6sYeak4u7rwX23S5on2+n9eHQ+/jdDP63l1n05sPPJSvTdbOsW6nCMWxTw4kCqieHKAqnnDpwUZ+Yft+wPTyz3+rv97qRR3MOS0m2C1by7oDu7dcR2FV6PSH8+RHwiuhNST0LKAXLOMtTqw5eiOWV3V9LZYb4V0nU3v1QYzoHmX+RGJBpl98L8AAABhGlDQ1BJQ0MgcHJvZmlsZQAAeJx9kT1Iw0AcxV9TpUVaBO0gopChOlkQFXHUKhShQqgVWnUwufQLmjQkLS6OgmvBwY/FqoOLs64OroIg+AHi5Oik6CIl/i8ptIjx4Lgf7+497t4BQqPMNKtrHND0qplKxMVMdlUMvCKIPoQxDFFmljEnSUl4jq97+Ph6F+NZ3uf+HGE1ZzHAJxLPMsOsEm8QT29WDc77xBFWlFXic+Ixky5I/Mh1xeU3zgWHBZ4ZMdOpeeIIsVjoYKWDWdHUiKeIo6qmU76QcVnlvMVZK9dY6578haGcvrLMdZpDSGARS5AgQkENJZRRRYxWnRQLKdqPe/gHHb9ELoVcJTByLKACDbLjB/+D391a+ckJNykUB7pfbPtjBAjsAs26bX8f23bzBPA/A1d6219pADOfpNfbWvQI6N0GLq7bmrIHXO4AA0+GbMqO5Kcp5PPA+xl9UxbovwV61tzeWvs4fQDS1FXyBjg4BEYLlL3u8e5gZ2//nmn19wNkDXKhWfC+CAAAAAZiS0dEAAAAAAAA+UO7fwAAAAlwSFlzAAALEwAACxMBAJqcGAAAAAd0SU1FB+QIEg0fJQXnbmsAAAKVSURBVDjLhZJPSFRRFMa/c++b55tGTZpSMZRStCyJFlEoLkSyWtQiyI1FUWRtIooWFS2yKHcG0aICN1IWCNWmQhfixqQokDAHpY3lFJiTZo7ju/e9e0+LwP6o9W3O6vvxfeccwjK6dPEirrS2IkmUE2loeCGkTBFwjIAxw4yinh4AAC0HMIlbSL0zmHs72SV7extldjaElDOS6CoDNwCgsLsbYjmA+q6Rk//xaN6p5kbRfIJDIjZK5YbWtjHQWRCNYqS+fukEmQebIYQTD3R6eJ7z883W83C8LZRpucRIJkl6HtZWVNBIIgH5t3n2fhUIBmxNu1K6WmdSUIl2aJLIab4MGEFhcvz41OfPgyGwuIIkA0Cc01o1KaXBzIC7Clnjd2j2yWFS1WsSBR2POiURNvX1/arw6W4ZYlEHjqD1YaAH5+f9XCEIvq8QiTgAiIIgNGZ4stDZ1ZIqaWwBfk9QFJdwBcOEpsv31UoiwFoGEUFKB8YYWLb7Ubk6FSZvLyQWAPD+1WPM2HKExlxXyt9mrWE34pIxhqJRD9ZastZ2Z2a/Pg2NRenZiQUAAUDHbmBvEzayj0FfF3qx2ArWWpMQPwMqpWbSGbXGy3KCdWdSf+xMAMDBZxorD5kGt67b8/KqGDwHImIpBRsTGiLsiXpuMOcvPrlYGMzlXulOxPbdI17biCwxTsYwMXOn6zovBQGbL6SWBjAzAGwgMNjNY7fuJnj7QxhZ8EFk5RxRyqL49JclP1YCgNYa/f3910pKSvLi8Tjp+TR9Q36XjhYf4NmxtFQTaHueXhJAZWVlcF0X1loeHR0NBgYG3sRisZORSGTo29QUampr8S8Jay2mp6dzieh1ZWXljpqamtogCIbCMPyvGQB+AKK0L000MH1KAAAAAElFTkSuQmCC',
        'save' : b'iVBORw0KGgoAAAANSUhEUgAAABAAAAAQCAYAAAAf8/9hAAAG5npUWHRSYXcgcHJvZmlsZSB0eXBlIGV4aWYAAHjarVdp0usoDPzPKeYISGziOKxVc4M5/jQgnHx5e83EldjGGJrullDM+Ofvaf7Ch52PxockMcdo8fHZZy64EHs+ef+S9ftXb+y9+NJungeMJoezO7epaP+C9vB64c5B9Wu7EX3CogPRM/D+uDXzuu7vINHOp528DpTHuYhZ0jvUqgM17bih6Nc/sM5p3ZsvDQks9YCJHPNw5Oz+lYPAnW/BV/CLdvSzLuMaH7MfXCQg5MvyHgLtO0FfSL5X5pP95+qDfC7a7j64jMoRLr77gMJHu3um4feJ3YOIvz6YzqZvlqPfObvMOc7qio9gNKqjNtl0h0HHCsrdfi3iSPgGXKd9ZBxii22QvNtmK45GmRiqTEOeOhWaNPa5UQNEz4MTzsyN3W4TlzhzgzDk/DpocoJiHQqyazwMlPOOHyy05817vkaCmTuhKxMGI7zyw8P87OGfHGbOtigiKw9XwMXL14CxlFu/6AVBaKpuYRN8D5XfvvlnWdWj26JZsMBi6xmiBnp5y22dHfoFnE8IkUldBwBFmDsADDkoYCO5QJFsYk5E4FEgUAFyZB+uUIBC4A6Q7J2LbBIjZDA33km0+3LgyKsZuQlCBBddgjaIKYjlfYB/khd4qAQXfAghhhTEhBxKdNHHEGNMcSW5klzyKaSYUpKUUxEnXoJESSKSpWTODjkw5JhTlpxzKWwKJioYq6B/QUvl6qqvocaaqtRcS4N9mm+hxZaatNxK5+460kSPPXXpuZdBZiBTDD/CiCMNGXmUCa9NN/0MM840ZeZZHtVU1W+OP1CNVDXeSq1+6VENrSalOwStdBKWZlCMPUHxtBSAoXlpZoW856Xc0sxmRlAEBsiwtDGdlmKQ0A/iMOnR7qXcb+lmgvyWbvwr5cyS7v9QzkC6b3X7jmp97XNtK3aicHFqHaIPz4cUw4IePRacuYIJqd0Hwv4bqcHktG5ajLWvKyBKgUraPUAUYmi9J8Vb4+duZcq8+0LNvkdFTpLTC7nyjBhKbg2in3EYhAd9JZC5F/tMJR84Pq+5zxypEw1LMe5Ru28SFWhxnc9cE1v2jHbUcW5dm74h4yoiXSWT1H1hkXfPi11G4HLGk7g0NpcPyNoPDz0iPbd4bobNE0jPOM85Dn1a8ojUF0KzbgcNJqXBe11nszO4o8FIwC2j84M7IHYut2fNBmZ17qwMdcOkdN7txY1w14bQS1SU45g8jeSUPpsHZcROMOtWlhMTH+DrrrYfLOLIFEZHEYO9aN8gHnSgVVXV02M6jDJSVC9hPgRiUav4dEcPXWnIw53GZEpB6RfyWRC7Yrvf14LipegywQoqtMMJS9PVt+b6rnD2nYHrR/ZDvQcWJ7eH1gT/Y889dsjZnsEQHAijA6QNqFpAodE14NE1C1Q7b4q0uq+KZCfhzFz88C8H6WrBv4GB3Bkh1YIJiE6kIIkdZRj5SKquhiGwD4qQAUTfjMngVQ28GEHeAbUKC1Ur0WhUj/Qwam8KAusjNVwGjXtpi/1wrGStRhs2ymCfxTAXdT3SXLnqhftWBmgjV4MA1C1pBpAxNPyin5C0Xcug+j1GyVQ1XwTk+wFnLxyZuq7pCU+rkXsDBsn4YI7uMIECmlQK2/pObFwD6gK1JCNP2vx4HEYYx1fsxyyKEllTXOWzFrHLJuZ6sXnXB01d/U1Qaq/1x+Cn56g+so/9YXrNmUtTQSGi3kgrOptVLRk2HO4AXEFni3lRGl29xGM3AOBQHrBDRHWQQhdN0FjadJr1Z+YT7+3xPPCPBTM/8b8CnNSRqEZSQzil/mL3CrciSpT1alMruaseI2FhiMB61wlqo9GkBnrU1fbZTe4WkT8S7dPheeOkWnjctXz9B4DNiUqJNLHSrLuhlhxiO2nEWuDQbtkN45GL45OLC7seNIeQnYjyftPQLwxgfuiQs41suOUNbnnluwXXT3fQmwrzj6qpQUBwvqmBUS6gqusvgj1S+xvB451f818IVsB1UWMUsXyD+JpzAZY3wO77gA0dxOGxfrizg6h36/7ibN4b1Mn4QzduAVF9ajW3oBPJ9nO+znQ0QzvzGmzsn3C91kJ+OboUfYkAdvjjep+10HmxatpHPIl8jbj8qnnobos0gu4eVTA1tXrqo9CxSY4PwNGdO1RW5Q0XUhZx1DuUyV4tkA37rFuyf+o4VMvX0PY+3Rv8SV2HCPzz1Fyb8yqP9bKSVSdXTWVIza3cnbz6yTfgULx0aXLusEkPF08+KgO2t33czQd/2LPylFmZI6tLQPl/CyOE4jHXNqlZYD83iOgo362LLlB2uglII0UjKBRvSWGADUU16mjIY/4FS4lnTdjzAM0AAAGEaUNDUElDQyBwcm9maWxlAAB4nH2RPUjDQBzFX1OlRVoE7SCikKE6WRAVcdQqFKFCqBVadTC59AuaNCQtLo6Ca8HBj8Wqg4uzrg6ugiD4AeLk6KToIiX+Lym0iPHguB/v7j3u3gFCo8w0q2sc0PSqmUrExUx2VQy8Iog+hDEMUWaWMSdJSXiOr3v4+HoX41ne5/4cYTVnMcAnEs8yw6wSbxBPb1YNzvvEEVaUVeJz4jGTLkj8yHXF5TfOBYcFnhkx06l54gixWOhgpYNZ0dSIp4ijqqZTvpBxWeW8xVkr11jrnvyFoZy+ssx1mkNIYBFLkCBCQQ0llFFFjFadFAsp2o97+Acdv0QuhVwlMHIsoAINsuMH/4Pf3Vr5yQk3KRQHul9s+2MECOwCzbptfx/bdvME8D8DV3rbX2kAM5+k19ta9Ajo3QYurtuasgdc7gADT4Zsyo7kpynk88D7GX1TFui/BXrW3N5a+zh9ANLUVfIGODgERguUve7x7mBnb/+eafX3A2QNcqFZ8L4IAAAABmJLR0QAAAAAAAD5Q7t/AAAACXBIWXMAAAsTAAALEwEAmpwYAAAAB3RJTUUH5AgSDSEFf0xV3gAAAnVJREFUOMuNkc+LHFUcxD/13uvumZ7p3Ux2RXRFSXCDPw56i0ECXsxFBBE8ePDif6AXBVEhF/Ho3+BJEAJGhSBIrvHkgstK0KwIZiUquMvs9M50T5eHzkiIF+tSXwreq/rWV8CYRx9/n8n2BTr8xIY4WxUMhwWDPCfLEu6WzOcNe3f+Lna+/fpD4Bp3kXj43GXOv/0Wo01ozKUXxrx87hQbk3XWqzEKgR/+OKSeTtn65Yidbvsq1z95FfgSIFCeuUCxAcpNNvDaqTU/sLnh06cnrqqx685+7/pNf7Zz4M42Z19MXHzzKvBKnwBMHmCYC8llWagalR4UuRZNy+y49trRIc7QcR5MNRTPvGYmD37OFx+9nkjBlDmUyYRIWRauRgMQPjk5YV7XXHxoRH089Z3ZDKp10wgeez7y1KV3EimIYYJRLvLoa/tT/X74q5tlp7ptmc0b13HCURrq55NgxpmYy7iBkC0SSaZMMMq9tV7wY4zeO46QZCQYggqgsmmWbM1b/3Y4h24BSU6kAIOcNx4Z8/FL22RBIP4L97ToOt796ic+3Z9DCiRiv0I1yrRZZs6CZNuSBGDbAFKvL5GqUWaGCVJQIAYoIuSR/4089m9CIBFl8ggp+F7HFf+7wb16Cv0nUQ5IIgVIUauoK17N9+ukCCmApETAxICiLPUWK0vui7AalAQxQMAJhYDE7bbTUbP0KIa+RPe38N3+JWTwrLNuN50JAoWQuLX7HX8dPHelzLjyzU1RZjDOeh4kEKJuYdbAtBGzBlrEnwdwa/eGgDXOPH2ZJ589T5468iDyaFLou7HN0tB2YrE0i04sWrH3/Q32dz/4B3lHDZpgmd8yAAAAAElFTkSuQmCC',
        'first' : b'iVBORw0KGgoAAAANSUhEUgAAABAAAAAQCAYAAAAf8/9hAAAHJHpUWHRSYXcgcHJvZmlsZSB0eXBlIGV4aWYAAHjarVdbkiQnDPznFD4CQoDgODwjfAMf3wmI6p7Z3vXa4anpgqJASJl6UGb89ec0f+DPefLGB0kxx2jx57PPrqCT7PnL+07W77s+2Nv5Mm6eFw5DjJbPoxSdXzAeXgvuHlS/jpukb1xSQVeyCuS1s0OnvyuJcXfGyaugPE4n5iTvqlZ32qYTtyr6Y9miHyHr2bwPeAFKPWAWOzeY2O57Ohrw+RX8Eu4YxzzLGX1mMmgCXxQByBfzHgDtO0BfQL498x39p/cNfFd0nL9hGRUjdD6+oPAZ/A3x28b8aOS+vZCH4R9AnrOnOcexrvgIRKN6lDUXnbUGEysg570s4hL8Avqyr4wr2WIbyOm22YqrUSYHVqYhT50KTRq7bdSgonfDCVrnmuM9llhcdg0sEft10XQCxjoYdNzcMKDOs3t0ob1v3vs1Sti5E6Y6gjDCkp9e5lcv/81l5mwLIrLpwQp6ueW5UGMxt+6YBUJoKm9hA3wvpd+++c9yVY9pC+YEA4utR0QN9PIt3jwz5gW0JyrISFcBgAh7ByhDDAZsJA4UyYpzQgQcEwgq0NyxdxUMUAiuQ0nnmaMz4hAy2BtrhPZcF1x0axi5CUQEjizgBjEFsrwP8B/xCT5UAgcfQohBQjIhhxI5+hhijBJXkivC4iVIFJEkWUri5FNIMUlKKaeSXWbkwJBjlpxyzqU4U7BRgayC+QUj1VWuvoYaq9RUcy0N7tN8Cy02aanlVrrr3JEmeuzSU8+9DDIDmWL4EUYcMtLIo0z42uTpZ5hxykwzz/Kwpqz+cP0L1khZc5upNU8e1jBqRK4IWukkLM7AGAoDGJfFABzaLc5sIu/dYm5xZrNDUAQHJcPixnRajIFCP8iFSQ93L+Z+izcT0m/x5v6JObOo+z+YM6DuR94+sNZXnWubsROFC1PLiD7MKS4Z/KzFbbU8nu5raM5vQ59b8/+ISSjZu4Xey4LdnYV4SCrkA/4RxbGvDoVE3QXeC0tr7Swszk+pS6Pi6hA/i3Vtz/fNPrJt2ctqn8imTmVAh9PLKbXTq8Im21liPKrkyiO3K+Z7O++ridI6xJaqKmfqLZitdHMgPiL7r4eaG1Q8hkmgVuAnx7YRaaQ8Qj7vspdSkM/2owkrsw2i4cJ53VFOmtRjZ5gZOg5/NvepwUa11nMDlmWcx2F8m9X/jAoeMerEDH+K7A4fvY3AI51pFd41ksEeh+Fa/YhYqVs0zx1lyyks2I/tGAfMMRiZYW4t4ZubXxz9EGHNX65zHqkqBE0kT/Zqox+Sh/R81ksLeUx7eLZ2Czqd3dJk7rquSEM9PsAheIDi0B0SEF4F88zsXhjrTFZCKI+errxR5awBNNJc7kHVchY0SFCtmLqVfLY2YUBbdlJ1gwG1ghOgqSRCFVgYg2pKi/D0MumraVDNX5OgQoePHTGeGnS4WjMNeCVfk5CQl8cdc41HxpFaL6JWcKBR/7Mhl6PXSsSHvoEEh5x1kCvIokU1MMMDRWg01TLkowhL3AuU7j5Ycg254HmzLMmZryWL4375t0tbuu9QCCcXtdLmtb2nZ3uD6OgKZBtIpKzoyJJ59PIr0o+AgsrQ2428PBoN2/cCI9UjKJF2laWW4HLjSFsn8K8t1Fd0u4NhKBZdNzDAvV4FoUWmFoMmARvVJZAAAiHDH7ZwPqEXFq2diDYB5enuF+SkrtTSKBpWFsdEbqwZKyDkEmrB0ASGxFROwjIfM1h9z2D+Jl2UL4ByVKHcwcNhJaJWTvPOA44PvqmZiN5o6wt42296vfulqEnb9q45OyUkhuZVjWBhz6iaXEZALs6/SFia6MxIyFjwuaPIKtplXohX0F/tVzhoikW/Dq+BWz2W1NnNcZQJSe0WBHwYaD1ZJ0etOV3TYQYP0F4rl7cDMDZ7y1FAOUr/rP7Wflzn9IiDerwRnxvmwT6s0HmQB+w29uttmZLGKXK4dH7Mwoc1InuX7Bo5t8cUtXydf1BX1OsiDh9wfX1qlT65vnn5fn0yGWpOcOqbSIByAGkLkKKYNSQmxQmhjIJipndaqIhb53LLT/c40ECg+jBq20RmhE+ojwsKOng8T90PAx9Va/Zh7GDUC4yD674ZU34Rx/OUo1V0oV3w6rqIXC2s6/vh0IJkObn2NyYQlkpMht9TM+UeWeAhZxGCuz9xLBhTiqCw1eCtOMs4BSHgcNvG9qN7DvGzalh/CGS6Rb4gqAVLFWoG0X64eAT1FOUyH/Fl2RVRakgc32V2PTSVNJCw1FwyhCMWaWabKDA4NkQNPAeHHf0e1uzrdINqja9gOTGptcCsTn4IsPyFE9Y4ya/CIcf4URGSM9QnAA2O8yeS8B3/xqgGOr4lNG4Hsszp4UNEDzcePtL1dGCgfj4qpvgzV/md1vzXhV98cs5pOuw3fwPVcY49zw+VVAAAAYRpQ0NQSUNDIHByb2ZpbGUAAHicfZE9SMNAHMVfU6VFWgTtIKKQoTpZEBVx1CoUoUKoFVp1MLn0C5o0JC0ujoJrwcGPxaqDi7OuDq6CIPgB4uTopOgiJf4vKbSI8eC4H+/uPe7eAUKjzDSraxzQ9KqZSsTFTHZVDLwiiD6EMQxRZpYxJ0lJeI6ve/j4ehfjWd7n/hxhNWcxwCcSzzLDrBJvEE9vVg3O+8QRVpRV4nPiMZMuSPzIdcXlN84FhwWeGTHTqXniCLFY6GClg1nR1IiniKOqplO+kHFZ5bzFWSvXWOue/IWhnL6yzHWaQ0hgEUuQIEJBDSWUUUWMVp0UCynaj3v4Bx2/RC6FXCUwciygAg2y4wf/g9/dWvnJCTcpFAe6X2z7YwQI7ALNum1/H9t28wTwPwNXettfaQAzn6TX21r0COjdBi6u25qyB1zuAANPhmzKjuSnKeTzwPsZfVMW6L8Fetbc3lr7OH0A0tRV8gY4OARGC5S97vHuYGdv/55p9fcDZA1yoVnwvggAAAAGYktHRAAAAAAAAPlDu38AAAAJcEhZcwAACxMAAAsTAQCanBgAAAAHdElNRQfkCBINHzPxM9s6AAACZ0lEQVQ4y6WTTUhUURTHf/e9N/PemxmnydGgUkvLzEhLcyEG5SYwgqKs3BhCEYiB7SKqVZG4MAhcGLUKXLQRw0X7ojZZiz7IjAGxxUBj2jif+mbevS1mpiKnVWd1zrn3/vify/kLpRQAQggASvXf8a9zoZRCKcWJseesJFM0Vwf5nllHCkNMDXcqy7IBuDDxWuCkVc5VvIvFmRs9A4BWosdTaeI5OVFX5Vd+j6Fq9naow5dHEUJw/v5LJoc8KmgZX7aFrNTnRC5cUqCVkmVHMh936rra6wkHLR6eCu5cS/3g9L0XJDMZLo4nIt8ybuPRgzVZZuPmBoBRqGQyK1nPF3qfno4zvdBGpd8bad9X0zAVc8jkFJi//8AoJR4BCMgqhVvsHbvzjC3Bt5FN4dCuJx9iNIV8ZHMS/IINCjRAF+BIDUnhQihgzbc2ba1ZSEuqAhaVfpO1vAJPGQW6gLAGjhQoBL3XH/TU1m/f8yrqELQtAILorLkKDFVOgcJC4qAjBUyNDr6xV6Oz4Qob0/Riml4Clo2jNBDuRoBAYaDICw1VGGHp7sDNszIamamwTGyvl4Bt4rgClCwHAAOFxIMqbl1lbezr46s9w7az+t7yWfhsL3mhg3LLA3RA6gZCFParuqUbbqcWx861nFyOzM0ELKsAyJcBGJrA1kUykUwnc/mcC2Q1oeN71AWwOHmle9hNLH9MptcTgQpdlrxByQsD0yt0XBrZQXN/Z2PvjUN/wgN1rdwCaOpvMI8Mth3ou+Ytvf1lJk3TikMU5YV3M9h3nNb9zQAMDY0AUUCCCLC09JWq8OYC4H/iJ/tM8z9RaTk0AAAAAElFTkSuQmCC',
        'previous' : b'iVBORw0KGgoAAAANSUhEUgAAABAAAAAQCAYAAAAf8/9hAAAG03pUWHRSYXcgcHJvZmlsZSB0eXBlIGV4aWYAAHjarVdpsiS9CfyvU/gIAi2g42iN8A18fKdKqF+/ZcYzX7grukpbISATULn5n38v9y/8OGR2MYnmkrPHL5ZYuKKh/vzKcycfn7t1/G18GnevCcZQwDOcrlRbXzGePl64e1D7PO7UZlhN0JVsAsPemdEY70pinM84RRNU5mnkovKuauPz7LbwUcX+QR7RLyG7794HosBLI2FVYJ6Bgn/uejQI51/xV9wxjnU+FLRDYIdHDNdWOOSTeS8H+ncHfXLybbmv3n+1vjifq42HL77M5iM0fpyg9LPzHxe/bRxeGvHnCbT1mzn2X2voWvNYV2OGR7Mxyrvrnf0OFjZICs9rGZfgn9CW5yq41FffAc7w3TdcnQoxUFmOIg2qtGg+z04dKkaeLHgydw7PmAbhwh0oEcDBRYsFiA0gyKHzdIAuBn7pQs++5dmvk2LnQVjKBGGEV355ud9N/s3l1urbReT15SvoxZu5UGMjt+9YBUBoGW7pcfC9DH7/xp9N1Yhl280KA6tvR0RL9MGt8OAcsC7heaKCnAwTABdh7wRlKAABnykkyuSFWYjgRwVAFZpziNyAAKXEA0pyDDsfCSNksDfeEXrWcuLMexi5aYdPyEGADWIKYMWYwB+JCg7VFFJMKeUkSV0qqeaQY045Z8k7yVUJEiVJFhGVIlWDRk2aVVS1aC1cAnJgKrlI0VJKrewqNqqQVbG+YqRxCy221HKTpq202kGfHnvquUvXXnodPMJAmhh5yNBRRp3kJjLFjDPNPGXqLLMucG2FFVdaecnSVVZ9oWaofrv+AjUy1PhBaq+TF2oYdSJXBO10kjZmQIwjAXHZCIDQvDHzSjHyRm5j5gsjKBJDybSxcYM2YoAwTuK06IXdB3J/hJtL+ke48f9Czm3o/h/IOUD3HbcfUBu7zvUHsROF26c+IPqwprI6/L3H7Z88sX9+mm0O51cJYbZiA9xX7f9E8KMRPX3oDl/uxvAl9FKf9opxejrjMVCLiSI4Ulp5WhKpTyk9IdUmSrOWFXrWcXrIo9Hz6eRIKs87cCED0EdkQTTXcaxQxWbFzaND7H0lPTM9A49f+wUF5FnWuobRjzErOYAyPoR7CO/pdKqfQscAVJJyduwddh+tlK/5iBZolMw4givgkcfwQFMh/0x1FQhMZ6aq9ALL6Ri+OIMyGe3to32KSJ+eIJ2JrHG/OJp5DxSmWY/PpEQZVFDGdtelXGO5mgj1mOW8VEvvgnR5JGTw9CqcY9rYmE4xQmJu7nQLdS8t2b4E3bHtuHYi3g04RlJ9RCN5fH7iNLL4CtBdcEWCWYUoOCrgHMimGlKQUYl19kOvuZOD60bCJeA4SrAaD70u5ASQ3GbjYh2GZwjFr2ws6ClM9dNdqRwG6k81jOtvwqsdAQPt0Gez910PYhEy4kSSORZkpK7qDf4oiIF6OqOi/QJXyPCb4moWvT4ahOhoZzJ76GgaLhxbsp/TWBz6ijos7pGEn2FX98n4hOx9rsLTAtYjHYVmvG8eUaRnCoeskUzjjihEyTaIKj4AbtQqDY1nAiVckvHAg+9k/MMbc/NnHGFaHEKjGB1L30SW8tHT3M7CUuJX9n9EQdl7uocw0uGvKy/S7HrIEjjWZqOlx5NZIJKNjJrPCPBwZoIwARBE6iuE86UzTngNahtAtNddQLFoJ9dxNMo5+Z9p/431KRiHcPT3sx1MZwhNwaODFYhjuuWa+aruD15FdfQjosRZUZguqrqD95ly3PB5gXxm7C9+Iu95W8hx5RsYIPvv6O7e+b7CjZ8VZv/gVdaXRb2EZjESQ7msGtqdxivW9O1x9EU3L+vER9SR2P1EUHuLLRR1RKdpTn25P1X9U6TeSId6fvlgPkLRmOXNDguIgWoPPI6TkRDi4UxC6cmmu464iM9y1yIyiOSrfH0p32N7012RkX6ruvtR92VlDXEK9adcDFDcS/8W4/lEP14GM1ATLRkOnZnHMQORZFGQhiJ5N8v+XhLq3EnJYCDayx3iq+6Du8VVpN9EqFqoZLB+SrXaNyZQk2SpTEPocpwyY9hkIjOpvdXwMBq/srzvcx1DXMMH2C29+LQf0RzaYK7lRxSxsYJYeQ7B0Mgc5lrX4e6nU8Krec8EgHZ/kr/OG+MEL75GbzktDtVP0yuT5Nhujcea24k7l9/MqsjqdLPDFFuCQwSSi9VUHGjxu4kYqQynw/ElvxTzenpFlpW+nfzNQx/MSHeR3vhkjzA2jhduN7XXW79puPbS0nIgTqvTW9ZNxcvo41qe88mg8TnIfOaH+wVh/vr5p4IEJ+3i/gvOrXnbfukWjwAAAYRpQ0NQSUNDIHByb2ZpbGUAAHicfZE9SMNAHMVfU6VFWgTtIKKQoTpZEBVx1CoUoUKoFVp1MLn0C5o0JC0ujoJrwcGPxaqDi7OuDq6CIPgB4uTopOgiJf4vKbSI8eC4H+/uPe7eAUKjzDSraxzQ9KqZSsTFTHZVDLwiiD6EMQxRZpYxJ0lJeI6ve/j4ehfjWd7n/hxhNWcxwCcSzzLDrBJvEE9vVg3O+8QRVpRV4nPiMZMuSPzIdcXlN84FhwWeGTHTqXniCLFY6GClg1nR1IiniKOqplO+kHFZ5bzFWSvXWOue/IWhnL6yzHWaQ0hgEUuQIEJBDSWUUUWMVp0UCynaj3v4Bx2/RC6FXCUwciygAg2y4wf/g9/dWvnJCTcpFAe6X2z7YwQI7ALNum1/H9t28wTwPwNXettfaQAzn6TX21r0COjdBi6u25qyB1zuAANPhmzKjuSnKeTzwPsZfVMW6L8Fetbc3lr7OH0A0tRV8gY4OARGC5S97vHuYGdv/55p9fcDZA1yoVnwvggAAAAGYktHRAAAAAAAAPlDu38AAAAJcEhZcwAACxMAAAsTAQCanBgAAAAHdElNRQfkCBINIC+97K1JAAACYElEQVQ4y52TXUiTURjHf+fd9r77MHVNrZV9WIKiZmC5vOimunB2UXQj9HVX0EVdVBC7LEZkKAp2L0JRNxIERZCiRqRWzDKlMiIvlGxpa829c9u77XThVwv1oj8c+MN5zo//c55zkFKy3qKxa919sWTmDUFb12sUgIxB/o4qbr6Z5AiTpE1WRoNhnFaN+lIXwpaP70QZwEK9EAKHtpsnEzops5mxX9AXGMWrhcnLyTntzrPJ93rqeDRh8F1P0hJJsSRl2Z1rIFaocmBvCTNj/USiOgNT4fadbue92go3jM+5A5EkdZVb6D+6bRWABg4LdHR/oqjyIJtz1TOXvRWXrr6YImZIsCAtgG5kcEm5CgBIh2cJ/Y4wFpy7U7bLfffByA8OFTuJpwBNsNEE88kMiJUz5r8B5eY8Eg550rtv+8XOz1FKHRrxNCQkYJJYBcTTZCkLUOS0I03m+0MzkiqnnQygSEkyo4BJogpJPC2zAFktNHe95N3Ih6ZNNgXVakXTVDRNIyVMQAYzkqRUEKxxBzy6Qs/tszfGB577CjSwqhoOVSOFCZALaf5pIQtwuO0hQLy77ULr8OCr5g02C1a7RkYxg0yjIBfTrAFwOAuWrNHXdOr68LPHPk0AFgukMyhyPUA4BIkkvt6fVDdeA4j1tZ5vDfT2tOjReLLYriQsCrQfK6FufzVCLMxSyMVHIYTAXeNlOhSj0JXLfOgb0YlhYE8OtZ6KmvKtXw0jNfvxaQfCmiOM4BeZ9Zl0Xcfv96Oq6jJwKDBKd/8gxIIAeDwe6r0N+G91MjP9lgKXcyXB/+oPlBYhIzCkoksAAAAASUVORK5CYII=',
        'next' : b'iVBORw0KGgoAAAANSUhEUgAAABAAAAAQCAYAAAAf8/9hAAAGz3pUWHRSYXcgcHJvZmlsZSB0eXBlIGV4aWYAAHjarVdZssQmDPznFDkCEovgOCCgKjfI8dMY2fPW5L1UxmWzGAuhbi3j5l9/LvcHfhwyu5ik5Jqzxy/WWLmhU/z51etJPl5PG/i7827ePS8YUwFtOENptr5hPr0+uPeg/n7eFXvDxQTdkk1g2DszOuOtkpjnM0/RBNV5OrkWeatq59OqLbxUsTvIJfoRssfu7UQUWGkkrArMM1Dw17McDcK5G+6CJ+axzoeKfgjs0HC4jwSDvDveY0D/1kDvjHz33EfrP70Pxudm8+GDLbPZCJ0vX1D62viXid9sHB6N+P0LvCmfjmP3WqOsNc/pWsywaDZGeXdbZ3+DhR0mD9dnGZfgTujLdVVcxTevAGd49R2XUiUGKstRpEGNFs2rVVKoGHmyoGVWDtdcCcKVFShRiPuixQLEBhDkoDwdoIuBH13o2rde+ykV7DwIS5kgjPDJt5f7p5e/udxauk1Evjy2gl68mQs1NnL7iVUAhJbhli4D35fB79/wZ1M1Ytk2c8EBm+9HRE/04la4cA5Yl9AeryAnwwTARNg7QRkKQMBnCokyeWEWItixAKAGzTlE7kCAUuIBJTmGHY+E4TLYG98IXWs5ceY9jdgEIFLIQYANfApgxZjAH4kFHGoppJhSyklScammlkOOOeWcJe8g1yRIlCRZRIpUaSWUWFLJRUoptbTKNSAGppqr1FJrbY1dw0YNshrWN8x07qHHnnru0kuvvSnoo1GTZhUtWrUNHmEgTIw8ZJRRR5vkJiLFjDPNPGWWWWdb4NoKK6608pJVVl3tQc1Q/XT9AjUy1PhCaq+TBzXMOpFbBO1wkjZmQIwjAXHZCIDQvDHzhWLkjdzGzFeEsZAYSqaNjRu0EQOEcRKnRQ92L+R+hJtL5Ue48b8h5zZ0/wdyDtB9xu0L1MbOc3ohdrxw29QHeB/WNC4Ot/d4/KbFvvnq9jn8qiHMXp1NsK6mvxX4tn2nUdA6d6etHBdruWabluFnbFd/jqCT26CYCODlPNPVLeRG5NP3qdYRd1/aFF2Quc6wRoQIJOIzCnUgS15iMxNbJ7iR81EilLnYjg7+pW/tI2rm6H7p8uOsdF07bBWnyZsdfNFylrYI8SuGM8LCsZiuQQXRz/ly3EEsJkepUS3reo1Ulcc5qE6JpPUMxpSqYOb5dMa6Ik677KweoWwLimlXEeldm81ucKoiSDPXBxGBZ3I9g95EB1zpGoHJ4iA9nK9WALNbjmfUqpc6TIdKM9VmX+2axSQgaY4G8mOZwzrMSs3n+9kq7LKD9AFMsduQe4R+LtdCBI/3LaqRelTPcGcVM0q7jHIrhBAfZk6mKo0soPR5RYStJzzTPScGGbvxqGQZyNS3VM7+2CxqpQNu53iOEGkKKYzjLrkIDQv+bITS1b93Mz6SwFBY4PACBNXhgjZjZNRFqvZSqM5pCJW2ue6N5w0glBtexKwzS45mqVNsUa7qYaCLUx7nPEI51PI4G8rETWDjKGyn/tLVNX86b1qtZ1nkOL15cdxevIK3wxAOE8xeo6gucWSySxgpVBvtrbQewWh02nkDurcpuSzxM5lnVYeK4Oi52eSTnbhuP0jNuCV15U/sf7wgXkxw4AVj4U1hSKCZXyaLt7cM+I30m7apYqlaMAKvyLujNUo0ixtUDlb4h5PNvhl8e2ldy+PWRcF0gxZ/IZAE/Ne0B+vPWVOF1rb/7ATXnWJWSFAso/y8CNkxeKmdERvpjoeJtFk8jDdM+GfzBOGCDHT1HfKBsAWKjIozWfxTxFT9Md3bFfy358DljSIlaMJnZp+yK72z58AZAtLgeUGhq9qmGdnOfdQ2jl0EnL7OCqlGSdKVys3ZFfvjZ3NvO9xPVf+kOfbgR/NRHHRvt+YpjG5MZUDeqgXSHM3eUPt2moISRc0Bl9fl5HGxdecZbDazzvDQqPzA6u573ftOYXDv24OLpXS4XMWufAbwPtRQFthQ6VWLnaUOltLNY0A8/RijCf5jrydCsDf/Ql7TLIH+xUNFX066jsSS88mRUaP0XfpdqQilJf6ipSd7IuMeS++69HQjbeeQJ6z3V5xsciXInYR24ppKj//gn8MySQB5GpY+7Fpo3dYB9o+53VMbvFgTjbwoEkvJxk1UVJFfwX7xXWWEevXcBoHCriT3GrhXQglhMRBfj2H1hE5UtIcCI+rtHa3EXC2w7cL5rhZgtkyoCcd3UeVQFOUjODgsqsGgiyxBMmWpB3OgIRQ+gJbKzSAOCJWH2mD5uJ2yk/uYQkp+iD7MCjxuDfs3cfvbsuY/tD8TJKizKyD+G3PleeQObj5bAAABhGlDQ1BJQ0MgcHJvZmlsZQAAeJx9kT1Iw0AcxV9TpUVaBO0gopChOlkQFXHUKhShQqgVWnUwufQLmjQkLS6OgmvBwY/FqoOLs64OroIg+AHi5Oik6CIl/i8ptIjx4Lgf7+497t4BQqPMNKtrHND0qplKxMVMdlUMvCKIPoQxDFFmljEnSUl4jq97+Ph6F+NZ3uf+HGE1ZzHAJxLPMsOsEm8QT29WDc77xBFWlFXic+Ixky5I/Mh1xeU3zgWHBZ4ZMdOpeeIIsVjoYKWDWdHUiKeIo6qmU76QcVnlvMVZK9dY6578haGcvrLMdZpDSGARS5AgQkENJZRRRYxWnRQLKdqPe/gHHb9ELoVcJTByLKACDbLjB/+D391a+ckJNykUB7pfbPtjBAjsAs26bX8f23bzBPA/A1d6219pADOfpNfbWvQI6N0GLq7bmrIHXO4AA0+GbMqO5Kcp5PPA+xl9UxbovwV61tzeWvs4fQDS1FXyBjg4BEYLlL3u8e5gZ2//nmn19wNkDXKhWfC+CAAAAAZiS0dEAAAAAAAA+UO7fwAAAAlwSFlzAAALEwAACxMBAJqcGAAAAAd0SU1FB+QIEg0gGAVRCEYAAAJuSURBVDjLnZNLSJRRFMd/95vvMc5YOr6mEYXUoIdp9LBcFFQQVItqEUEPWkRRUC0iCCOElkKhZPs2RS6K2hRpmg+CHlNK6RAKUQRGjxltmmZ05ptv5rQoH1G66A9ncTmc3z3/e89BRJgr2Heb+fIighIRAJrujiCTUTrejvEtmaLGn48rk+QR5VyoKyf6IQSaQRY4s3c9OYaglELjty7HHD4nbOKpNIMJZ3cgL0fycnMPbrei9PQPEfoGjq5z/30Cr1WFUgpgBtC7s5z66lL6YzaM/AjUrQiwOOC78WQ02hqLJwiHetmwqoKJYhOO7pgqmwEUipBIZzEADGQiLZx9PMqZ7StOL1poHiqp3si1zmG8BmDxNwAFk3aWAhdgKZIObCnz0fb6K0srA9dDX35cHf8eIxONMFva7EMyA24FuISUgNttku+1aHsX5/CmqlOFXnP/Mj1vPoBgKgGXYGc1PG4T07RY6fPwLCyU+fNulvg8fwD0GQeCLRo6AmRxlAvLstAVKKVRqGxevXzT1DUchrJ/AADsDGgigODgwmtaKAULtDSDvX0NXS0nrgBw8uS/LTjKhYaAZMhqOm6PxYIcg4Gnzy91tpxoBpJbW+7M/QaOcv3qIJMFw8BSMPDwXkNP04GLQBrA6yv6G6CUon5dLa27KjA0KPNoqUQ8afd3d13uaT7WDEzU7jtHQ/cYpGyIjs/8vsivmTb8S5Qk47J8xxEMQy8aGP5YyYvgGxiK51asIaeglPBYjECBh08D7UztkA4QjoxTHFgtjeeP09H+gGAwGAEiePxs27yH+rU10wW2bdPYd4upi6e38X/1E3nDHDifVZPbAAAAAElFTkSuQmCC',
        'last' : b'iVBORw0KGgoAAAANSUhEUgAAABAAAAAQCAYAAAAf8/9hAAAHInpUWHRSYXcgcHJvZmlsZSB0eXBlIGV4aWYAAHjarVdr0uQoDvzPKfYIIAQSx+EZsTeY429iRNX36t6emClHlW2MhZQppSg3//rvcv/Bhziw4ySaS84eHy5cqOJC/fmU5zd4fn7txt+LT+Pu9YAwFHGO51aqza8YT+8X7hqhfR53ak9IzdC1bAbjXplwMT46iXE644HNUJnnIheVj642OuduEx9X7BvlMf0ysu/dxwEWoDQSZkWiGUP0z68eD+L5VnwVvxjHPB8LrmMk9wxdFAHIp/BeAPqPAH0C+V65r+i/rr6AT9XG4xcss2GEix8fhPQz+A/EHxaOL4/oywN9MfwN5LWGrjVPdJUzEM2WUd5ddPY7mNgAeXxeyzgE34RreY6CQ331HeQM333D0UMJBJCXCxxGqGGF+Zx76HCRaZLgTNQpPmMahQp1sBQi7yMsEjA2wCDFTtOBOo708iU865ZnvR4UK4+AqRRgLOCVXx7udw//zuHW6hui4PWFFfyinblwYzO3fzELhIRlvKUH4HsY/f5D/uxUZUzbMCsCrL4dEy2Fd27Fh+eIeQnnUxXByTADgAhrJzgTIhjwOcQUcvBCJCEARwVBFZ5TZGpgIKREA04Sx5jJCaFksDbekfDMpUSZ9jC0CUSkmKOAG9QUyGJOyB9hRQ7VFBOnlHKSpC6VVHPMnFPOWfIWuSpRWJJkEVEpUjUqa9KsoqpFa6ESoYGp5CJFSym1kqtYqMJWxfyKkUYtNm6p5SZNW2m1I30699Rzl6699DpoxAGZGHnI0FFGncFNKMXkmWaeMnWWWRdybcXFK628ZOkqq75YM1a/HX+DtWCs0cPUnicv1jDqRK6JsOUkbc7AGBoDGJfNABKaNmdeAzNt5jZnvhCKIhGcTJsbN8JmDBTyDJRWeHH3Zu6PeHNJ/4g3+n/MuU3dv8GcA3XfefuBtbH7XH8YO1W4MfUR1Yc5ldTh6z1+fjrH+cPQWj/Odv+OGUUevebk/Fy2WfwqWxH3eO1+NuLnCeSunEGMLElnOsIdw1d3zFAbgVNg9cuz2dONzlkHXNBMewaSVTM9k1MrvadlE1BrU4O9KrpqCPlZdO8GPp8XesZzuWqPk/riaD61OKYjOiaVReNZaVsbXlq2W5/RQRYCOLdxSkOilHM7a4Gvs7i1I0pSs5Qu0e6oDM4Wi26j3h5ImEjB+jhWkPJTl0XjMAfbgl8SZ4/aHBu9VdM80YGN4WOfx+ZidtOTGF5oemafY6D+OMQdcY3jji8DfjcLKSOesljt1o2CnQvwPnMBDklfyNdzDwL6DLU9dxCXFBb3ixXJQPk9b0KP7oWd0XLrwWahxDtEji/mEQh70XEeT+QGdandbh3tNYTMIy59Ch0HZAi2c2VCLp5bZKwg9V4r3hXmDJOCG7ZCr7AyQ7KQ4M0s75Ay0LC1V2RBx/8SySs0hHTzJAEX9Cv25nQAqmFmQ7wibXNqhxSC5OXDo5sC6enjFBO08SRMKkCDP2TglBEsRGSjQvHCTbmGQBq784wEGyIjFigJ7LUbCZChb5G8A5nnLbcSNK+HidAfm1p3lt9MriicmY6/LUIRTnmVQsLrZheSp9eDURo+7/wx51F38H8EsVj6juWCFNFGJqUPiOXtvDuxIEHGZb2PnbAHgr0H/3yGZBs6I6OTAr7y+OLSZCR26QbJmOgJSW/R8NUQPUVViYfpHzKuRJ33xs0WrZpnRX+ZfZowtthNJFGSQHD4i1RFnSd7VFqEom76f6FhdrkqJiZFO3lpWOv9SFhru6fmq5DtSkY4YFLQ8qYDehbTp2pPVhfgHWpw8EmlsIO8nkdDJRQ5gSkyFghcBUYo9BvJerx1mFih8hJHM0WGXPUYj8W5+7KclSj5dbtJt0XwZ0nXY9Tt7ILu3sKigs3723+Uf3j5rwEMn7ATdhpSzXve3rvrPv/efaN5Vn5UthnRyHTVZ5Krg6eEZUBjY3LY56lomcZ4T3H0W+YQZO18U2HrfzOMxi5v4GK9AZKuB63Re28n3bns0rWSQSYupi8p7z7kvhjvg8tWr2Ygd87VsB/c+7T87bqdFsvzjj818PqUNxjDP5iFFgpVPfcKE90vm9D6jINgdNyujtRdsYXDWmV9R6P+FQxov0X+YzCI4X1Z3W3TrFtgUXlHptHmo9FLO83MQ3Q+6beQRjmO1T4T6Df5lbgbp/XRyLtQK1nAW6nQjc57+MeBlnYqrDcato1xyFa+lYx00e8F/B5abLU7OKJ8fTVyofvw6OgMVPTui2JfA5PeUo+t5d0S7ab1Vb9RzIDSPZO9oGvEgxzAic1IDWhF2l7yjf1K84YptHHwh17gjtFy1sdOFXu0M3Wjad0rmBPdW2oN/FNfbDukntPbULdBxj9m2yfuwtd6uxfU6jP70SqxoCXJuoZ8+4XU//nZ/VMDlpAL/7Kx/f8ft4CagUAxhhQAAAGEaUNDUElDQyBwcm9maWxlAAB4nH2RPUjDQBzFX1OlRVoE7SCikKE6WRAVcdQqFKFCqBVadTC59AuaNCQtLo6Ca8HBj8Wqg4uzrg6ugiD4AeLk6KToIiX+Lym0iPHguB/v7j3u3gFCo8w0q2sc0PSqmUrExUx2VQy8Iog+hDEMUWaWMSdJSXiOr3v4+HoX41ne5/4cYTVnMcAnEs8yw6wSbxBPb1YNzvvEEVaUVeJz4jGTLkj8yHXF5TfOBYcFnhkx06l54gixWOhgpYNZ0dSIp4ijqqZTvpBxWeW8xVkr11jrnvyFoZy+ssx1mkNIYBFLkCBCQQ0llFFFjFadFAsp2o97+Acdv0QuhVwlMHIsoAINsuMH/4Pf3Vr5yQk3KRQHul9s+2MECOwCzbptfx/bdvME8D8DV3rbX2kAM5+k19ta9Ajo3QYurtuasgdc7gADT4Zsyo7kpynk88D7GX1TFui/BXrW3N5a+zh9ANLUVfIGODgERguUve7x7mBnb/+eafX3A2QNcqFZ8L4IAAAABmJLR0QAAAAAAAD5Q7t/AAAACXBIWXMAAAsTAAALEwEAmpwYAAAAB3RJTUUH5AgSDSALge9JmAAAAmVJREFUOMul002IzHEYwPHv8///5/8yM7tN+6KstVjWoha7FFG4KCfSejnYUqREcZO8XIj2QG22ljipPXBgtYqbgyiFC/LWlDhsWYY1M7sz/jP/3+OwLybGyXP8PT2fnt/z+z2iqlSGiADw5/m/8s50Yunx26yYlaKn7wG4CQEUoFgs0H3piVha1oa4x5rTd6mrSaKqiAjWNPA2W6pvSvn5Wt95P3goprv6HiEirD/QS/OS1ZqIOdrSkNCxkrk8lh+f6WQG4OmYt3Flc+HzRNS2rz+bzk1MsP3iQ4r571zdVju/vtZnXdcC3o2FLZnQzJT9BjyYKCm3RkO6ljW31iXc9NCHTl7f6QfgZxlyBQMWxqmYyW8gIRRKhvZUnBsvRyXVkFq4p+15evPZewBEQEEVBGJSDYhBsazUJTwakj4fxg3L22c3p5L+OwCDEBoLWyqLKl4BRylGSm3g4bkOHvB4JPQWLZizuPv4lS2KEBqh3gK7agcSEapF0g/wPBfPc6mvCQh+jDy91XvwmREIsfExWGgVQA1hJCQDj8B1qfE9zEh6+NzekzuAL4pQFgsHRaoDEWWxiQcuftwnCH+8uH50y5G6uaOfAFQEQ2wKqHaF8iSQ9H0y6TfDF3Z2bOVM/mNjx6apH2xhbAcb/gZEhGSNbXLjP7NRNvNq8PCmI8DH+LV1WGIDFErlUpTNjecCW3KOVUFML8WK3cdcb8PBTtp7Wk8ByZbllTtktXWfWMXSnrWr95+ft3foG6o6uQ+qytfMdxobW0DzU001MTBwAoAXr95w5eZ9yKSnLBuIMMYgIpPA/8QvIrDsXeANF4MAAAAASUVORK5CYII=',
        'insert' : b'iVBORw0KGgoAAAANSUhEUgAAABAAAAAQCAYAAAAf8/9hAAAG13pUWHRSYXcgcHJvZmlsZSB0eXBlIGV4aWYAAHjarVdtcuQoDP3PKfYISOLzOCCgam6wx9+HkZ2kk8lkqrZd3QaMhdB7eqjd/PfXcv/gw8LehZhLqil5fEINlRsaxZ9PvX7Jh+vXOv5ufBh3zwPGkOAup5ubzW8Yj28v3GtQ/zjuij3hYoboMXx9ZK+82+O9kxjnM07BDNV5GqmW/N7VbobUJl6u2Dc8bp3b7rsPAxlRGhELCfMUEn/9luOBnG/Dt+AX45jnpaItQu56kMwYAvJhe08A/fsAfQjy3XKv0X9aL8HnZuPyEstkMULjywcUX8blWYbfLyyPR/zxwWg+f9qOfdcaZa15dtdCQkSTMeoKNt1mMLEj5HK9lnBlfCPa+boqruKbV0A+vPqOS6kSA5XlKNCgRovmdVdSuBh4csadWVmusSKZKyuAIQn7osUZiA0gyKI8HaALwo8vdK1br/WUClYehKlMMEZ45beX++7h31xuLd0hIl+eWMEv3ryGGxu5/YtZAISW4RavAN+Xwe/f8WdTNWDaDnPBBpvvx0SP9MYtuXAWzIu4nxQil4cZQIiwdoQzJEDAJ5JIiXxmzkSIYwFADZ6zBO5AgGLkASc5iCR2mZEyWBvvZLrmcuTEexjaBCCiJMnABjkFsEKI4E8OBRxqUWKIMaaYY3GxxpYkhRRTSjltkWtZcsgxp5xzyTW3IiWUWFLJpZRaWuUq0MBYU8211FpbY9ewUIOthvkNI5279NBjTz330mtvCvpo0KhJsxat2gYPGZCJkUYeZdTRJrkJpZhhxplmnmXW2Ra4tmSFFVdaeZVVV3tQM1Q/XX+BGhlqfCG15+UHNYy6nG8TtOUkbsyAGAcC4nkjAELzxswXCoE3chszXxlJERlOxo2NG7QRA4RhEsdFD3ZvyP0INxfLj3DjPyHnNnT/B3IO0H3G7QvUxj7n9ELsZOGOqRdkH57P0hyXtg+19qP7iPvOvfrJPAaFSLFCbCIFhy/ifmbCVdV25jadw19NaOwP7u67CdLoWNUp2mRwsvUWhTnb6fgV/ajX1rhWSADcDDjLk8SrWSYQt52IaBcd500tK+Hh6ayAUIY9yf0kNPlEg0OddV0LZqpLFNbOqpqyA8V2JyLzwLLdhOjL5ck+H8xPkG83QPB6rCOJgP4eC6QBVHPjbATtYz2OAq0repmC/7+N3wjz7E50VRU35PRxXvSzhE+Fj0328PFsBYdWw8/TSWcKEC9n0OFw0pJB5GsKOoFPRCCu1eKO+PI6nsgOPD+BRgViHro3qM9uetHFfiW2XllSRjidgEnZnBU65vBm58Oj3ssKfrYD6FTpD1wzHuZMkQIuWYcQFTpt1H8WfAepORYgEx4H91m7ezg+g9lGeua3IFcLskcWJumHs8j+4S0o0LsTCEjBeW37ZDQEfbfpniw8fupjut5b07UdN/4v3l2+HT8g4LSzfXUOU47tAGhQGR6Uumt5hDrMKTDUY3cGYeWMAkiN1pC0cPiRGwSP0rHcWC8oHFdPwxsXwRsyNu1Webgixg6wRtexXI587AQJ4cgIWI5ax3ysDU6VY0w2a9odJEV6mrIAV4TMgNEqCIwzedIJ1zsdz1ZskNi4jD2otl6yOLzkC8jgvs73dvxLKdC8Wa8VVV01DZwXx9UAimW5EG6RiAiz7a/s/Yn5GmIFS8+DoTSV8jRNG28euD87/eKrfOErV9SQdEM28SiabvWQAf1ZuOOEHNk2sfVs8TRnAetop+1A0owj8bwDbhijcB7febZ2ETutbazZhL5TDwgCWndy3KtNaAVsMH2sVaPBKHNXbWYN7F5sx8IsfudLmM5yp8wOhcv2FGnCYeT7EEumtFDqRiZ6QKzZMFMdxdmSOPY1BwveIGoPq3XcXjXUDmRB1ESl0riZnQ+z8Tet0hmFZAcqNjsi25DCZr3V2S0p9n7EeB22/OAUsc3EgCgkEyZUNGcYfyFMEZVRYkTb4ehIZku5tWuU58g2Ac86KsrhbB2koAVkaEIJdIwjA00V979INRFYDjRpfkk/swZ6nzJr5faAMIP0aptC7M1MQK7dgDAAueVkbWc73ZG/5cI/wdPpHzlZnHDOGI9aKdwMAi2TTDkS/i7fDMWBn+MNpX+5I/sOj9QXGWqiXhSEC8X8R0Fp2YvK7SZRwf8E2wj+T19j7jaLGi4lO/0T0s7fr5Q6k+0IxZ2o2PHYhfVWmxm9+42zn5x/lFxb2VJiHUVou1weITdjNdP+iQJZ/YK/TKa7KWzhMN8GWJjrnYmokLz7i+ru2+IOZY1BhNIkiMkJSk072vBfzNvYhODLzaii+pFv7ptCbaEoru4/7r9hNPm1k00AAAGEaUNDUElDQyBwcm9maWxlAAB4nH2RPUjDQBzFX1OlRVoE7SCikKE6WRAVcdQqFKFCqBVadTC59AuaNCQtLo6Ca8HBj8Wqg4uzrg6ugiD4AeLk6KToIiX+Lym0iPHguB/v7j3u3gFCo8w0q2sc0PSqmUrExUx2VQy8Iog+hDEMUWaWMSdJSXiOr3v4+HoX41ne5/4cYTVnMcAnEs8yw6wSbxBPb1YNzvvEEVaUVeJz4jGTLkj8yHXF5TfOBYcFnhkx06l54gixWOhgpYNZ0dSIp4ijqqZTvpBxWeW8xVkr11jrnvyFoZy+ssx1mkNIYBFLkCBCQQ0llFFFjFadFAsp2o97+Acdv0QuhVwlMHIsoAINsuMH/4Pf3Vr5yQk3KRQHul9s+2MECOwCzbptfx/bdvME8D8DV3rbX2kAM5+k19ta9Ajo3QYurtuasgdc7gADT4Zsyo7kpynk88D7GX1TFui/BXrW3N5a+zh9ANLUVfIGODgERguUve7x7mBnb/+eafX3A2QNcqFZ8L4IAAAABmJLR0QAAAAAAAD5Q7t/AAAACXBIWXMAAAsTAAALEwEAmpwYAAAAB3RJTUUH5AgSDR8JNz8CiAAAAvRJREFUOMt9k99vk3UUxj/fb99fa/uu3duVzZW5KaRhvVBSdUGjiSGMG03LNHih12DihZJgYrzwD9id84JE9FajGANL9KokaiD4IzDhRlgjwcA63UZtS/eOvuvb93ixFIkQz9W5OOc55zzPeRQPRg6YYRdlMuQBqFPlOgtABajdX6z+0zzHs7w5+carqdf3vEg+Mw5AtX6Lz699zx+ffd3kR04C7z0IYPLhzren35k9NCtPZ6cIw4Ag2gLA1haGYXNx/Sqnz5xWyx/9Mk+XYwCx/uTx408dP1wqyUjcVXeC20wN7VIHci+oQno3m7021xq/qUHD4bHdE2p5qLXvzoU/48BZDeScA5mjxf1TEsOn1alJK1jGNpBMwpPhZAbbgFawLM2ghsaX4v6CODPeUSBnADMT5bF01jLxw5qYOlKoQHqR3z9PepFPp3dLIbZ0RasdlikTpVx6qfL3jOFOJ8uPDA0QRmvyXOZlXMuVSHqMOI9Kn54RZ5znvZKAxg835Ifb3zDmDbAynSwbyayRdxNdenKTUv4VMokd93gV2cYoZPdSyO7dVtRf47v1EyTjBsmskdeWjhgwAuzYqhLkfmWUUmo7l38VU0opM7ZC3AiwdIQRNrrVAekWEobF4voXpNsptArZmSwymiiiUPy1uUjNX6QXxWh22iQNh56EhI1u1aid7yyYx7qHBi1TFusfkDDaYsfAip2Q0UQRFKzd/ZlLa29J0AM/dCVlDeNvBdTOBwsapPLrqUYz5UYqZQ0y5IyqjANxU6v+2nFTk3FQnjNKyhpUKTfi8lfNFkQVDdQunWqdvH5uA9fSpO2EeI6HqdoShKsShKuYqo3neJK2E7iWlt/PtdXFL1sfA7X+J569+lPHe3wP+558IqU8cxJDX1ZBb15thp8Syg2s2JjSdocLlbr65P3W/NZd3n2IEZk7fEQ3KleysrTyjNQ3Dkp946AsrUxL5cqwvHZEN4C5/3PjPTu/NEt5cpy8Am7cpPrtmYfb+R9Heyx9lpLCIQAAAABJRU5ErkJggg==',
        'delete' : b'iVBORw0KGgoAAAANSUhEUgAAABAAAAAQCAYAAAAf8/9hAAAHUHpUWHRSYXcgcHJvZmlsZSB0eXBlIGV4aWYAAHjarVhbkiQpDvznFHsEQDzEcUCA2d5gjr8OCLKqumd2xmwyOjMIgofkLlyqNuOP/07zH3x8sMGEmDmVlCw+oYTiKxpsz6fsX2fD/tUHexvf+s174dFFuNN5zFXHV/THz4S7h2vf+w3rG8+6kHsL7w+tnVe7fzUS/f70u6ALlXEaqXD+amrThUQHblP0G55Z57aezbeODJR6xEbk/SBHdv/ysYDOt+LL+EU/xlkqaBM5g5un6xIA+ebeA9B+BegbyLdlfqL/Wj/A91X76QeWSTFC47cvXPzRT28b/3Vjehb57y/8eAz/AvKcneccx7saEhBNGlEbbHeXwcAGyGlPS7gyvhHtvK+Ci221Asq7FdtwiSvOg5VpXHDdVTfd2HdxAhODHz7j7r142n1M2RcvYMlRWJebPoOxDgY9iR8G1AXyzxa39y17P3GMnbvDUO+wmMOUP73MX738J5eZUxZEzvLDCnb5FdcwYzG3fjEKhLipvMUN8L2UfvslflaoBgxbMDMcrLadJVp0n9iizTNhXMT9HCFnctcFABH2jjDGERiwyVF0ydnsfXYOODIIqrDcU/ANDLgYfYeRPhAlb7LHkcHemJPdHuujT351Q5tARKREGdzgTIGsECLiJwdGDNVIMcQYU8yRTSyxJkohxZRSTkvkaqYccswp58y55MrEgSMnzsxcuBZfCBoYSyq5cCmlVm8qNqpYq2J8RU/zjVposaWWG7fSqiB8JEiUJFlYitTuO3XIRE89d+6l1+HMgFKMMOJIIw8eZdSJWJs0w4wzzTx5llkfa8rqL9c/YM0pa34ztcblxxp6Tc53CbfkJC7OwJgPDoznxQAC2i/OLLsQ/GJucWYLZIyih5FxcWO6W4yBwjCcj9M97j7M/S3eTOS/xZv/f8yZRd2/wZwBdb/y9hvW+spzshk7p3BhagmnD5Aw4ogxzU4gJa2ujho6nHIB/xiBvboYa4ictyxSTl8BdnzmtF7JTKSQ/QQp/XGnRmecRBiIRHeeArAZclZbmQiQomVw/qhJ2GNK8alua2KC/JW47IrBAaW8m0ivfZ7lEsmg7s56kHLjBYicd0VmkmHTfteo2KFeSJhBJlX1I9Ok9syGQK+GAURhdsuDzqTRaSQAPXRxnimMUe/GFCaV8wprEPmhgBnAp74TrXDZ2CJ+aPsCIovPNfbtbysjFqHjPJcBm49dUHQzT7dF2hd/xofkU+tvtIvj0eTVbKGRl7/PBCwU6At6Ms+kkamzH3u1IBJGPs4FBCQd4HGEKg6jWi4mFwxKZ//uEf/Z6TvUWimpUz6Hjxv1rAQv137KrMFkV/aDtTHfSGG+AIsM0KyBOZgkraLmshxF+olUE/oNVRtSP4Ah4YZMN4oQ6eROuzQHPXyB1so1TRIWumCzqO3aQLrth+kqI5K9kCffLykBMCmhxo2Mf8dr7DwGANEZyO8nngFLO3s7Wbht+1zKrl2jUR73105qXE9ZZhms5ISMCaTrQInKnZBOtAQr65Cb1eIe9WyPdIO/5RUOHL/iyr9G7oPVOOFrrIWP7QV0yuFAjHpmDETrmTFamcB78BmZi4WIcSajg4MbBHfKx5162rRK1oMzaBc1JUQI9gV/WQgZOQPy8RfJn1VRbDqBHWuRFK/OrNLtszWAOmMEkd1CLnLNdtBVq47eu+t68DBx1oAM/dwPOSlZ0GzUaR/i6Ewppa9ss+PdaxBAqS9LV9ygtaznhVbpx/z6EXXpaRmkR1WpJ2jZ+HNJli3+0GRoXkjkVb7sIGr8RqW3TZjenwfmWbNGONQBEBvF4Zrt2nEaOc5CHVWpA9KVin2RPjTdrCM8D4szmjB/Y6vq8JNhVaNvOi4Q5a7HaUBqkWo4PRFGqmnvwfugK2ujsCOlEtJ5JWPsLrPCJFx9Wk7QGdEBtQwdLjzW03UDXiCH6Y4bYES2Jo+DcHi+2ZewiIdTJu2MPFTB8RDkpjt8TL4GjBcwL8nAENFO74q/Adr0QAr4kJM8ghiAppK1SGCq/BsdhV5TOmYlHI16T0nB7pp7zM44q0w5ZwYEyY1pnKp+90ZGc3rcCr800D4SbAp9DrxualdOPCxx/0Q9j/CMgq2nYGnX0rUQwkGdq/iDCX/zfkoB+7DFkUFJ+rOUwPpwJmyFRPeIV1uipibcSy8qzj6JZrck8eX3ZsuxBX9dxHPWQLdGaEfNgaJ0XB3VNF9cry+nrmpA8QIJQuUYZ3Z5NMqn3JArjbA0fbK+Gp2Cva9RUj61S9nc0Kmkm3Sp7kv+mJ8zLKy5EdnclVeEnd0M5NfVeYFRVZSg9RGOWVVd4GsfYs32pJkTAX7qJZR+HRUiqtPPyR968nm2cSFA+Lg+tEjFMSgvCUjXQxuA6ac3PK3q/Va5q7o9cYe/EQ5U1VsNxvWfTumUx5if/Av/m72RWEYWHWx/3l/Oh5EzjxSjuRV1rS8N2Rc1KX9Kj/6yykT5Xsz/AFfFmNHyuZtSAAABhGlDQ1BJQ0MgcHJvZmlsZQAAeJx9kT1Iw0AcxV9TpUVaBO0gopChOlkQFXHUKhShQqgVWnUwufQLmjQkLS6OgmvBwY/FqoOLs64OroIg+AHi5Oik6CIl/i8ptIjx4Lgf7+497t4BQqPMNKtrHND0qplKxMVMdlUMvCKIPoQxDFFmljEnSUl4jq97+Ph6F+NZ3uf+HGE1ZzHAJxLPMsOsEm8QT29WDc77xBFWlFXic+Ixky5I/Mh1xeU3zgWHBZ4ZMdOpeeIIsVjoYKWDWdHUiKeIo6qmU76QcVnlvMVZK9dY6578haGcvrLMdZpDSGARS5AgQkENJZRRRYxWnRQLKdqPe/gHHb9ELoVcJTByLKACDbLjB/+D391a+ckJNykUB7pfbPtjBAjsAs26bX8f23bzBPA/A1d6219pADOfpNfbWvQI6N0GLq7bmrIHXO4AA0+GbMqO5Kcp5PPA+xl9UxbovwV61tzeWvs4fQDS1FXyBjg4BEYLlL3u8e5gZ2//nmn19wNkDXKhWfC+CAAAAAZiS0dEAAAAAAAA+UO7fwAAAAlwSFlzAAALEwAACxMBAJqcGAAAAAd0SU1FB+QIEg0fGF2PInoAAAN+SURBVDjLVZPvTxN3AMafu++3d+0VmgrSnxa1lGtjDdEdSqJg3cY0zhVjpIklITF74b+x1/4Bezm3ZBkJ4BSiQxZ4IZRkQyzJkBpqZvlRSO9oWopcud61pXuxSOLz/vO8eD55mEmnE6qigAK83W7vypVKqWbg8B4+zygABRDCkhQuJJMrNUA3u91gVUWBw+eD4+bNmfCjR6/bL1+emgPohMt1DD91u/EjQKVodKrzwYPXJ65fn7GLIvRcDiwBeHru3Hw4Hu/bnZ+HPRSKRHt6Rv6WZfrEasUYgIlcjv7Q3z/SfuNGRHn2DK0nT/bBbJ4nAE89vb1dHYODfdnpaei5HMCyaOnoiH1VrTqSy8v92wCGL1yYFQcGIvKLF9CLRbAfP8IZCvWx9XoXXVtYSNXr9Tmb3x8BgIauQ/vwAa2BQOQLk+lxj82Gzmg0Io+OonpwAEIIOLcb+1tbc5upVIr5HcAUQIeuXBmxnzoVO8xkwDIMGJYF7/XC0dsLZWoKejYLptGAxe9HoVAY/3lpaWigqanGAMCEy4U/ZJnGr16dtTmdkcrGBo4qFdSLRTCyjLrJBGqxwCKK2Ne0uZ9Sqf6Y11u7t7MD5tPS4xyHN4ZBv7548TFfLg/rGxsglIIQApZhIIRC2NO0Xyffvv2+t62tdj+fBwCwx644Dk0AwPPw3r0LxjD+L6AUnNkMwvMwDAMnADQIOcbYT57/UVUqeb2znbduDecTCVBBAAFAGAaEZcFms+hobx/uEcXZhCzTMZ8PAMA8sVqRLpdp96VLI+Lt2zHl5UuoS0vgbDYIwSBMhKCRzcJECCil4IJBpDc3x39ZXR2Kulw18l21KgQ8nj/FePzbnelplBcXQQiBNRxGQVWTZcPItfl8HnZ/H7zFAq5SgScQCDuOjiK5zc0x2tLWFhYfPozknj+HmkzC1NQEIRhESdPeb71796UGgJekN2eDQZEqCnhCYJJlSJIUqVWrYdbI51fWX71KVDUNDABLIICiqqbXV1clu8t14HC5DhaTSenf3d00d+YMOEJgFUWkM5mEnMmsUEMQdGN7+5rOMPM2Seo70LT3u+l0d4vXWx7c2QEAjPl85YXl5W4zzydDfr/419pagq3VrhUBME/dbuh7ezA1N1tMFsudw1JphgpCISbLn935N6cTRUVp7Tx//pv8+vrkdrmsnT19Gv8BFBBmvuY6IW0AAAAASUVORK5CYII=',
        'duplicate' : b'iVBORw0KGgoAAAANSUhEUgAAABAAAAAQCAYAAAAf8/9hAAABhGlDQ1BJQ0MgcHJvZmlsZQAAKJF9kT1Iw1AUhU9TRZGKQztIcchQnSyIFnHUKhShQqgVWnUweekfNGlIUlwcBdeCgz+LVQcXZ10dXAVB8AfE1cVJ0UVKvC8ptIjxwuN9nHfP4b37AKFZZZrVMwFoum1mUkkxl18V+14hIIAwokjIzDLmJCkN3/q6p16quzjP8u/7swbVgsWAgEg8ywzTJt4gnt60Dc77xBFWllXic+Jxky5I/Mh1xeM3ziWXBZ4ZMbOZeeIIsVjqYqWLWdnUiBPEMVXTKV/Ieaxy3uKsVeusfU/+wlBBX1nmOq0RpLCIJUgQoaCOCqqwEaddJ8VChs6TPv6o65fIpZCrAkaOBdSgQXb94H/we7ZWcWrSSwolgd4Xx/kYBfp2gVbDcb6PHad1AgSfgSu94681gZlP0hsdLXYEDG0DF9cdTdkDLneA4SdDNmVXCtISikXg/Yy+KQ+Eb4GBNW9u7XOcPgBZmlX6Bjg4BMZKlL3u8+7+7rn929Oe3w9rHnKk7x4JKQAAAAZiS0dEAAAAAAAA+UO7fwAAAAlwSFlzAAAuIwAALiMBeKU/dgAAAAd0SU1FB+cCARMnD1HzB0IAAAAZdEVYdENvbW1lbnQAQ3JlYXRlZCB3aXRoIEdJTVBXgQ4XAAABJUlEQVQ4y6WTT2qDQBTGvxnLwFTETZfZZCu9hPdwJei2B3GThZcovUJAkx6hdXqBisxOycI/YF43VWxiTEo+eAy8gW9+35sZMMYeAWxM0zwAoEvFOSfbtvcA1piIAdhEUfTieR4451iSUgqu634BcMamaZqHoihoqqZpLtYv0WpqTFprIiLK85x836elKJP6GOKMBr7vU5ZldIuSJCEhxHY0GPBuldaaDMOg5akBqOsaYRjO7vV9j6sEZVnO9rXWBIAelk7uug5VVQHAuEopIYTA2S2cEgRBMDv9OI7/EIBzflcEblnWu1IK92gNQA2Ip2rbdsSeI5garf77DqSUx+ktfAP4TNP02XGcq9i73Q51Xb+dxRFCbA3DWPwHUsojgFfG2NMPCKbWh17KiKEAAAAASUVORK5CYII=',
        'search': 'Search',
        },
    'ss_large' : {
        'edit_protect' : b'iVBORw0KGgoAAAANSUhEUgAAABgAAAAYCAYAAADgdz34AAADqUlEQVR42qWUW2gUVxjHvzO7O7ubzDYWUZIGY7IumqiNTdHYSB9UlJS+tIog+OAFfKqJVqqg1Ni8iW0JVKxCHrRiElvSFsGHCM2lERWjsKKBjbrgBY2ablxwL9ndc/U7k1WISepuPHCYmd2Z/++c3/fNEJjBeLxuXa3DMC4QwxgmANuLL168Pd29JN/wO/X1VgFjQQwPGIaBByONIU0JzlsC3d3yvQD3hkKGeW3gL9XW9rUhpdIAJAAeFZ79i7fswN08mjEgGTq3k5Z80ZoMhYCfOAEwPKzD7ZkFvcTABoS05w1ItC+dTUDcTs36rMS5vIlQZira0UF4V5cOUVldGiRjjC2o7O19mBdgrGNJJ6OZTZRmVAp8xLWiWbnmrSVycBBSx48rFY3aAFT1IiaEf3FfXyxnAIZvFZz+lslQoJSClAIoEwDlG6Fw5UEwlQmp1lagly4BcTg2z+/p6cxZUbJ98Xwl+S0MLtIApaTiXBAhxHiRfRWgPj2sfGWrCAkGuz5cv/7LnIv84OQiY46P9KCa1TpcSokApRhj+jnldruJ/o1ypXhgR8Rauu3zkvKqcM6ARFvlfs7oUa2FMQ5OpwMVMcDVg2m6AHsUOOf6Wklw1vv3jnS/nTEtIH520TIpxDUsqhsBxOVyYZDUNbDVuN2mrUoDcBe/lO998e1UOVMCnrYucFtu4zqGfYwAu88djvHV68CCAq8N0+c4Q6hoxcL90VTOgNiZwM+o5Ltsxyivt4AwRm0AqrF3gP/jDjjF1a/C1QenMzEJ8PJMYA2q+QeL6sBigmUVKikkySCM4N2mqdVwVCMUuv++bE/kyP/VcQIgPPC3Z+6TX++kI3fLtHev14OFdSl9rnV4PB67oOMAfjk2JlcvOTAqcgYwlqlTLHUlduUHoOFO+MBn2S9WVg22KGS7hsexBjXzdv93H94xJgDw4c3Y5r+jVyWe9BB+oxlo/DnGEqJbNFtUVCN3ljY8P/Wu8KkA+xDwkwbgJHIsApmBQ8oZuaqdv179+ZJvnm3IJXwqwDEENOi3c8K8/yfwmz8CS8dHsAGqP9r1LDIjwOjo6PmioqKv3uxgHKC/DiQ5MpRhN5o3lG3B73MeYwKgtrY2WFdXV9PY2KhKS0ttQDqdFtFo9I9kItH8SU1NOJ/wSYCqqiq99dmWZUFLS4uGXEgkEk3V1dWD+QZPAvj9/kLs8zjq0Fq6i4uLm/r7+wdmGjwJUFFRsRDf0tMYfigcDve9b/Dr8QptdEU3XH9lbwAAAABJRU5ErkJggg==',
        'quick_edit' : b'iVBORw0KGgoAAAANSUhEUgAAABgAAAAYCAYAAADgdz34AAADqUlEQVR42qWUW2gUVxjHvzO7O7ubzDYWUZIGY7IumqiNTdHYSB9UlJS+tIog+OAFfKqJVqqg1Ni8iW0JVKxCHrRiElvSFsGHCM2lERWjsKKBjbrgBY2ablxwL9ndc/U7k1WISepuPHCYmd2Z/++c3/fNEJjBeLxuXa3DMC4QwxgmANuLL168Pd29JN/wO/X1VgFjQQwPGIaBByONIU0JzlsC3d3yvQD3hkKGeW3gL9XW9rUhpdIAJAAeFZ79i7fswN08mjEgGTq3k5Z80ZoMhYCfOAEwPKzD7ZkFvcTABoS05w1ItC+dTUDcTs36rMS5vIlQZira0UF4V5cOUVldGiRjjC2o7O19mBdgrGNJJ6OZTZRmVAp8xLWiWbnmrSVycBBSx48rFY3aAFT1IiaEf3FfXyxnAIZvFZz+lslQoJSClAIoEwDlG6Fw5UEwlQmp1lagly4BcTg2z+/p6cxZUbJ98Xwl+S0MLtIApaTiXBAhxHiRfRWgPj2sfGWrCAkGuz5cv/7LnIv84OQiY46P9KCa1TpcSokApRhj+jnldruJ/o1ypXhgR8Rauu3zkvKqcM6ARFvlfs7oUa2FMQ5OpwMVMcDVg2m6AHsUOOf6Wklw1vv3jnS/nTEtIH520TIpxDUsqhsBxOVyYZDUNbDVuN2mrUoDcBe/lO998e1UOVMCnrYucFtu4zqGfYwAu88djvHV68CCAq8N0+c4Q6hoxcL90VTOgNiZwM+o5Ltsxyivt4AwRm0AqrF3gP/jDjjF1a/C1QenMzEJ8PJMYA2q+QeL6sBigmUVKikkySCM4N2mqdVwVCMUuv++bE/kyP/VcQIgPPC3Z+6TX++kI3fLtHev14OFdSl9rnV4PB67oOMAfjk2JlcvOTAqcgYwlqlTLHUlduUHoOFO+MBn2S9WVg22KGS7hsexBjXzdv93H94xJgDw4c3Y5r+jVyWe9BB+oxlo/DnGEqJbNFtUVCN3ljY8P/Wu8KkA+xDwkwbgJHIsApmBQ8oZuaqdv179+ZJvnm3IJXwqwDEENOi3c8K8/yfwmz8CS8dHsAGqP9r1LDIjwOjo6PmioqKv3uxgHKC/DiQ5MpRhN5o3lG3B73MeYwKgtrY2WFdXV9PY2KhKS0ttQDqdFtFo9I9kItH8SU1NOJ/wSYCqqiq99dmWZUFLS4uGXEgkEk3V1dWD+QZPAvj9/kLs8zjq0Fq6i4uLm/r7+wdmGjwJUFFRsRDf0tMYfigcDve9b/Dr8QptdEU3XH9lbwAAAABJRU5ErkJggg==',
        'save' : b'iVBORw0KGgoAAAANSUhEUgAAABgAAAAYCAYAAADgdz34AAAEp0lEQVR42qWWf0zUZRzH35+7+95PDksKmagXjCTAUNB+2FbN1XZXNJrhlo7MLF1WGksry7GiVm6pqS1tmStnxrIRFVaKrGmuqWvNIA1EYR5gkK418Hvc7/ve0+f5fr8I+ef53T483+fZ7v269/t5ns9BMJ5crhe5yrgsyOzZxHX82kXiyoPN9ivur52OKbMIpOuLe6dZqSrPjiyPW3jcTnI7HXA6HFAUm0in0xRPJEQ0lqBwNIbm7kHRtuPdEMJqNX/22LWALbhv+ToULhTmXAcsutNNK0qzMMnrEd4sN3lcLricdhCRGFIjdPofVSTjcfJZNHzSqYqmX7oILfWjGL3yKH/+yETAQTyyKYCcYp6RsWK1YMndWXiu/AZke9zsQoo7odisSCSTaDl/CS8f78UkxYJd5TnY0xPFdx1JIDEAfLshitDIQlZpGwMcQtXmAHKLBWwW4mIAiWV3eWnN7Bx4OSK3y0kOu4KUpiEai4sfugep/li3yFastLniZjT2p8SPPVaClgZifwk0r49BHa6R2gageksAU0sYYDUANhIr5nnppcpccDTC6bTr0cViCYSjUXGo8yJtPNopsuxWqq/Mw9eXINqG3IQUp5xKC8QGCU2vxnHl30UGoGabH9NKoYsrFn1cVenFK3PzOBoHc62IJ5KI8IaGwhG0911GS0cQlNawIN+DA8N2/KxOluJGJbmGfgeaXj9sABZ/EMCMMgFlzIFFrJ6TRa/Ny4edT00ypVE0FsNoOAo1HBGqGqYRNSSG1RANj4TQGnGLE1o+mQCBpEYY6AT217UagKU7AvAxwG4CFKuY7NDoJoe8FRYhICgtj5ZIc8z8V0uTpmkizWAtpWEUDhElF7HwOKCPAftWm4CnP/KjYBYL26T41Zh4LyRAbvr4CdMPsU4DWAua+H80EiIreAb47Hkzomc/DqCwXHdwz/RszJ/qFSxKsOjCgu826YBxeWKAQFofJUgwiE4OhXDioiqQYAcXTgO7VpkOXtjtR1E5GIDztWUoynZk1Ct61ThmNnI0CXbQy4CdK00HdZ8GMHO27iC4uBQ+jyL4xupfmb/o1feJ84nrY+99owkU7O8yHPT8AWx/xnSwbk8AxXMEHAx4rPj6AN+cE4gz4FwH8P5yE7B+bwC3mYDqW+FzZwgIM+BAjwHoZsB7y0zAhs/9KKkAAxB8uIgBtoz2oD+SQsHBXjAAONsObHzS3IP6fQGUVgg4bRT0F8LnsmXmIJJEweEL3CrYQRff5HeWmg7e+CKAskoD8OAt1wf4qY8BKUInA95+wgQ0NPoZAAYg+IAPPmeGEcU4oiP9QDQFHdBQa0b0VqPhwKVQcMEMCcjMQZQdHB0wHPx5CnizttX4wWlofAi3z9Uj2lt2I6qmeMVYY+B7KiY0iavzietj799fDuGpzmEDcOaUdKD/HmzDkrV1qFmpRyRPEmRCcnSYc7tZivn/gOw58rbKkicmnjJGHvQ1GVHzbuDLrdslIB+K/Tc8viYPFfMJLocU1e+EKW60cSlutRhdjvsOQ4yuaUCMsy/fI3GB9pOErz78G8nEHWPW87nWcpVgQhwZPrIZnuXayjX4H7Qeh+TT7afMAAAAAElFTkSuQmCC',
        'first' : b'iVBORw0KGgoAAAANSUhEUgAAABgAAAAYCAYAAADgdz34AAAdOXpUWHRSYXcgcHJvZmlsZSB0eXBlIGV4aWYAAHjarZtpdhw7coX/YxVeQmIGloPxHO/Ay/d3gSRFUcPrtluUWKWqIhKJiLhDADTrf/57m//iT64+mBBzSTWlhz+hhuoaT8pz/9Tz3T7hfL//+XjP/vy6+XzD8ZLn0d//5vZ+vvF6/PEDn+P0n1835X3HlXcg+znw+eN1ZT2fXyfJ6+6+bsM7UF33Saolf51qfwca7wfPVN5/4cftnT/6v/nphcwqzciFvHPLW/+c7+XOwN9/jX+F79YnPnefOxabh+DrOxgL8tPtfTw+z9cF+mmRP56Z76v/+ezb4rv2vu6/rWV614gnv33Dxm+v+8/LuK8X9p8zcj+/MbKdv9zO+2/vWfZe9+5aSKxoejPqLLb9GIYPdpbcnx9LfGX+RZ7n81X5Kk97BiGfz3g6X8NW64jKNjbYaZvddp3HYQdTDG65zKNzw/nzWvHZVTeIkiU4fNntsq9+EjXnh1vGe152n3Ox57r1XG+Q9fOZlo86y2CWH/njl/nbm//Ol9l7aInsUz7Xink55TXTUOT0nU8RELvfuMWzwB9fb/ifL/mjVA18TMtcuMH29DtEj/ZHbvkTZ8/nIo+3hKzJ8x2AJeLakclYTwSeZH20yT7ZuWwt61gIUGPm1IPrRMDG6CaTdMFTLSa74nRtfibb81kXXXJ6GWwiENEnn4lN9Y1ghRDJnxwKOdSijyHGmGKOxcQaW/IppJhSykkg17LPIceccs4l19yKL6HEkkoupdTSqqseDIw11VxLrbU1ZxoXaozV+Hzjle6676HHnnrupdfeBukzwogjjTzKqKNNN/0EJmaaeZZZZ1vWLJBihRVXWnmVVVfb5Nr2O+y408677LrbZ9TeqP7y9W9Ezb5RcydS+lz+jBqvmpw/hrCCk6iYETEXLBHPigAJ7RSzp9gQnCKnmD3VURTRMcmo2JhpFTFCGJZ1cdvP2P2I3L8UNxPLvxQ390+RMwrdfyJyhtD9GrffRG2K58aJ2K1CrenjqT4+01wx/Hsevv1/H/9DAw2ilvpgVX2zcbnY5kQMuLW2LRWerzGUQS7k7Px0PfPh0ZcDCLlP3klbz+Jq3egJmTHTLiy2bTX6SgQZg8C0HHYlE1YnLcu00GX1Wt1dwIS9AQBBlRtzGpv3yvOOvFhSvZ1Z+JjtXm3wVusRRbEfUmf7mbxrxGPq84+CG/WsbhO7nuy+U2XsCMDsj/frjjP4/WX4aAOZtFud7tltxaiB97KknylnIL96PgPmNf3epbfzflp6+77Ju/dNuKqTIcVOUvdzVHOGrZ0f4+a97rNE5j33qdcYg/Wsj53uFLIyq4Vq66IEuWAjC8nfHd1Z7LLLuVNYcFOIvhDO6N+Vjovyy9G1SNJWy/I0l0tPw8fVZyb/KZwVDdfyXpTVWoHHwrNG2I3Vj9TYHh6OrpZPcqt9WmZJ3bYdH25u1lXbzaX6mHFyivx3MHAE1eIsqyAsK4UWbRy99wE6PMkB9sBQtXOUHci4tmHWolXk9TdqM7d2EqAwFbj1S0plv1yiqOv0KxUKWJ+zUEkuI4XZIwF6Sj1rpDXNJ+z5DXs/Ubo5ofdnrjUOqrPbHVubcRU/LDMs9k0sM3/Km18GsN8T72tqMbOP5KoQZFj1YSUpqx1H4Ub8IoV7DQE8Wiz/IGnegWNk8UvYPnRdOPdxLkxgb/hZIJdPFvlFZOYgd0ZMjUoiDZAwcbSWe+LirP8KdvXnPAf530fz8UQCgZqqmfw4N2EBAcV8zRMO6EIRb5uaKGEmGHuSu2nVOSv8bXJjFqza7mDGrIVSRVplcrhG27tPjdJHMp+Eba3FNEiohECssSjJu9d6E/5dy+5a07YyxcRylR4Xmdj9SAV4gkKAcpUZdWFvtS0yeqiQwiE+PmVIKS7CxR8XezkTJaEdmD97CGvvpCC3ziIz5Ooxtt4KmR88sXDd4YM8PGIq09KsSFa/5pqx+J0SAUwUFXoRnrA1LDjDg1tMLKMByeWncsHVO+GcTyT8Z8LP7yec1ioTguwT8gORrR+U7iixr0SF1vGABolKoaaMrQMa5C9Voms7oNiDYheV4dsNghG+HWw6mNHntj083bKAWB9ocvcAi6y8J3C6HmBlBGCV6h7e9+lvXfc6FuLasTDQPMC+BjBl2wqsXmaJtuW/sxt+7NGXHYV8mwOAXwmoKWdOTxOUHOz0gNPJ73n0P68UYllbLBR0TMaPaQEOYlG0AA3ccHPAFHXtss7KBZ9lCrg8/oFkDAprJql4VKHuTY2YfgGz+qFl53bxAJOKkwYImF7vR3QVaAIJ00NCUhWz+l5I20VoMtC0wBYDkvJ31GfyerPBZf4OeAe0YUXOzWAjJhhCOFSOvAgjUuNcm6J2EGcI0wQXkBuJBBwErwisQllYHwQbNyMsXHBDx6+BHqOqELbikNdiAt0RyNy3NxCP1fhED0m5FxmXNY3S7pIOQKpoFd6Er5A5Ortx89OSYR2rQx486OwUEDU5+4e1ERYvfC2EAci6mag6rjsRf50Fj2tyKR4tqxBjxmRRot23ERARG3eN2mJs7Jlf5DeabwkvyUQRHhemKCo0efAyT6InAFmpwTlcKMfGjBjiwNWGyICLb3j1M1x1xISGrciKYXuGbwaqZgY7TB7w2FkLX3jXua5cxKhRmEiZk0mTnONDrImNGaXCYqBnDyBDJlBl39EE6ItUhFp7YilItBTcMxa0ey6QlaqUfeqTtLgaALldDnjGfGuQSRiws9UxBymSYEUkaKlrzp2A+JBIQIQt986yPTGy0mgDrHtoYyjDhfEk2LDb8EKu3QJddS3uYFGCG7u1YEZuiaHQ3RZ1DL1Sg2OuBCfGdDVDvJqBmRrnYZioVRaphgPlHtpCo1hJLJDN+9k9oUD9VDsOjrHwwZOiG3TvqsMAsAFUIXrSkMzwoVSgDdUD3GxgRk5BNwAVK1sZuU7IJuURguQFdH3E4zbtTA4bScjgh9K55xF9x+aTyaRbg6D4uGdmwqEcKnLQZ1SagGg0fIsiZLCaTHlWqn6DZcITbmRJho+ipSaP9+FTZPnyB36ibhqBEfsj5h9UmDMojIVqQ2vm4tExW2J3u4WtKAPtjHdwQw2TDjYSGebsesqoVbR/YSUhAKI3zeiJew9zIwC2bdCn1mRU5YkKnjyThRCj+jJBAzdQ5QMFwmXr9iAS2EjUgKORVEt+46ZuLV1NgstelRnuPhQK6r0ofnOE+gDqEYIC3TpSyYL0Mn5oenwRlRHszY7LIXqFeZK2cz7cBDLUIQ4gPyZN/mMRFBKcuHOLNWJ0OCoNcBA4QbFAN6tKeeEEp8CjLnzfTTzkGiw+lz8moj5BsikKPs0qbsbhZ2b1wDiysbZArqNso7hA0fHdLtkwQsn8UCOlyBEW9yjJwAzuwKhHw9uh8JHIR7gClHxq8nyA97mhleCNbcMSIO8nECjCiKzlhTApxGJQ5Cj8QTxf0JK/kQpT3w9nQe6mA7LI25vF5NeEVYSX7uYXa9PMThjNbicG1yKvESBPfzxBB3DgtnVwjcJAsJX7XE3Mnx8z/Io+QlyScVel2UVGL8DJiXeQRR3YaFTeJijK9YJuROpYOP/ctkx2R4YVMw7MndtCZzUU0v4LfLGYLNV7g097C7bGs9jAQutjZYhSEq88G/gRKSM4k9bifJhHlhn+nQ+Vg/XjP/ui0XnZLIfAyOSnqHXyzgKIACSuy6ImGAmtcjN9QWoIglM2lqVVWiDsuCco0YA6z83n583ndvJ5ZbHgfuNEQQu+4kGvBOKjxtFA+6ngmpULNaSmbB0LGiXiDiyBJFT3RqBXlppbLxJx2QqAqNOipkfwIOoPGfRcL+IgdBwtuLOWRFCWmt64aZQt9CMNwgABHvVX/NgjflgkpQgIsKtB/thruUe/jtvLOT8VHmVIAIOPsTJJAyNoiQ1KD/y3c5b+Q/0YyR975Y+zXKs8tgOdQF8dEMtGCYDU6EU0vKOa1D+FCazXXDByCLpjvAz28FqFeZ3bMYhh4U7kStBrNcJRVEEAO0dcIBElj0GzM0gD2QUlUliG+S9o/PoPhBulRWhkTD8FUKLK8lmjBeEqz4aSPJHvBCmfIFUjJYhLGT0exeFTv8hz7TsMhZlCr5Ap3GL2mfunMHn/oarVDCdx1YFAaLlCUIEdLlmYAjqdVIGEpAZxI1kKh0hR1hbC8EWeOmWwBWlVKSCnxF5mZBcG6T1IkljxlDgaImQf1i34+Rzp+PrdIAsKj0DykwwPCXkHuJ2miKkveKkm8dk4B6hwpNQDmCqAU2Y7n+bUkLdvIVVEdNBqAzdhH4z+Mm5c39xeyMdGWCS1YC8l6i15+b2olfXpBSfQpvyDg5yntkgl7ovSPD2Z/lTyGp7li3BIiZWrxIAaNMjSVkAwLdx5IMYSBpo8GWtgliYaiYpogh9GJ2/eCtjuVsAjQcHqqj8xWKMLYe47hLG+CT0yniwTCczinUirGJxwZMN46MnT9eNqgOYy/byGAyHYO5K/wWOqxdvlK/x0XJtvZy5DRInwxuWQD5ELCJdM90AmhucBOMoaGGZFPOHx8lVUaaSLz2rUbCXVomgpgk5gD66voh5bUAeBEkFTZFTBA51D+I6ANikNTc1S1eGW0GXcST4QTyzwLa1I1hqsFsJE3Y2ilRk2YylSvK5ba4b7OCb86cj+g6WVqo7HsKWlcpi4um5Yx+qelFEvSeCRXOAbbIJAhrCrbttepbOldOy5M9DcQnl7guPqt4SAFV1rFCTJnpDg4NaZT9o1PMeiNLFFPIxKclPJ2SHgJOnn0UcH7UVn5siXGwAvg46hUUdizCg17Z18VJ6FdFvbgTGUc3HHGBfmnj0ZiiYSHmH6uq8StEhj++DGcwLOICGsA5K/kS3giBqSFjiiTNSmRnbJMUqyaxFjNyWoi7bThSe5cRx3H+kWqwXfhJ7zs7SXUytHDp9kKhT31j5V2cbGn+s6q2SRSwVX7m7Q7bVblPq+YKzSr+pynGhS1z3f9uFC2R2rpSv93WhNq62IHzX9VjTg/xY1ufdZ1G9J/2yv/ljR+coJ80NPfMoJiNbiUzTk12rW5tLXenaqZ388AfRmvrjiOBR0qhoTqqs2aaMpt6VSdifPAVjmKDskN9RVyaKU3IzTSodXemCh8AWUbWUOlAolhaAop7cIq5XTgZ0hsRgTWeBVglbBXMtgcbs6XKCTGEbOQLs6k5lQFaQCil/byQAwNQWd9k7aCZHy6YiGt8duboubXJN5ijIlhP5BfMCe0BQLAXFBBjjKZp+l1oJ3D3knMS7dm+zU1pLZofYNlpGnOE5LDpXsIAkMmd8g0Wmrbpwjulp5rL9iS6qq4kfQROrmrWzkF+tJLNQL8IMJaNY9eCholmzoBZ2brlAADeWoanDaxPHqnlnudmGDo2GaUC7ThAwRapRegUB3D+DUjqcmT2cJyICT+QcLaD+WuiS4CICB1PVpmwzK2YTw2jHAxjlxG8qQQ7T+9o3a7RvhORaGH69E/VDV7ooIfbfeRAAGrBuLJWvjmRVFcTrUMZ4avHh9ez0oDfyNhKPsaoz5Au1S5Mwbsc5tW6qPISlsYA7QeWm1CqX+LPlR/IFHk+SVbftV8AOOzfkPwT/zQYdX8v8Q/B96P5sr95v/S20NUky8yEW0r6gbHq8+QRVwSW46Gqv2NKKA2WEPk5oY2FqkP8jfTkIw8HFNDkLIKCwSUk2Hg9YhvF7Tm4PWoU35AnHF/OKKHyIaUInwapAzhOHUIg2thkIZzlxfzICCDMPNPuxrY340YD8+gH5LQ+3xB9amtBDxvYJw0mVTPVHgG6sZzepIzKmmBoVJFoTpu4M8hvYjLGIgI5dVu3ZqLwIBibVACtQapKvxvOQhE1ZDk2DZAvzAMaKNOoN23xzU/aifzAD+8om6LxPkBxupQJwT7HpkF4hj+F8Rspfn3o6IJMIVH1AvDvv2flVDP2RqX037rm8nIfE58zOJ3xQmovDVU2+LNdUPeeiuPHxkfeESNRDUksHDGV0o3G0figts+9gB+vYIL/xB9F3NZ24HblCzN9X/kOkSoxZZk0AGHMGerHrIX5LU/Jql6As/hdW/VY2sgoztQomVJo7DBEd+0EjDgUbg+d11EQ9BdeAsmgL7g3F49dptAEdpeKV2jqz6FIOgYvY0HwxipdFDYDZg7pPUF7fr3P2OVzTjQs5jCtdH5YXAgYtKJJGGIWnStI6BZhqITpTMrpic8lRfKeV0NmghWCAm+evSKHQHd/XpV5C1ZrmL8QcKrVf8P0qjYqzQdwg17SoSehYtpujI5KNSovZsJLooKPJ0yWMa6/3pTIKu7RWa8925Qg7uq/3hqILxOc/hAXLaZ8Ry06Yg2ZlKy3gRKgl/yMLBg95bhCQp5VBTKev28T+1JW4fIMAZO4jhyZL7+g5mwQquwiKUKBJcncWa0MMVHMdFdtn5LGyM7eyMPMJF6SwgUeqn9Ns2D/N933x8IEujWKY0CxaghNdefameTwqIn/XzUT3UjsmSfG/pINLOYkJioZOIamjeTRYg7k979MA6RYga+Rnff27ogOzzF5H2s/GaqExutRqpa1wN9A4w2H8qDpd/4YC3tsAj7QhrUZy7DJDVy0e3q/UrT/yMuU/hVAfV1jRUCPs7vhtBMZL45k6uX3XXEyMYX7za62hDkH+c/c2zQcz9qhUeaxxI+LqNrMW3N2uW5fXTIwAx8sDLDM5NlIIqV74AaeiajgxiMlAh2a9pojTjU2N8t1Pc3U6BIfFRyBMWVIqkRa82bejI69AyBQPWkyc6fSOW6sap/xDfHY/b+SSnyY6C6tg4e+26YYRwGRTzM5ZasrgicoX1uccCtKVn1D0hM8dxsxHMqkBIlaYISUrO6+gPnMVcZ8fe6oQNVd+hBJBaW5mCFehInOQB0xRmSVaHBhKQgVZ2YF+oYQQ0MwsHzjoomyX4zjmq1TzebXpA6/sHdFogMY2Pitl/5hv12sxfCUc+QFWjmtl/rxnzS9H8VRP9tmZOxVwv8rVoflMz6lyfqrk189uKMb+TTR81k99OCX4SqVd3LmIYtKwafKCWDc7DdGdbwIgrqrrkl2WGKsSjnK5iO6lxLS+I1SbrXY6Y0p1RbGcCx3obvPd5itFADMMN4WxAfBDQ6KHjbdpqrHSCuA/gLR0b+/leZLMwudABGsYTdp0QsJcSz5a2QARnWptU77HtWImU+IjSborWtErWZHcL9m5ltKdR9dhz57DnTA0GHgFzQVV59FXuOZSJR8K7Jy5Zxw4LidMA/4Gbwl/ovAQs6ZxbCCptGNTV7VInuD5y7Eear9dLuQkzoCnrso+6+c2aB+HntLGTRqAoy0JAb7zbpkryofsKCuXTbBWQfTZbJ/AEaMSzhQ34L0CTsLmBEO7lUp56J4zj0fc6XNW9Og6DtWy4VUgu8E5YGwtUZIGkDL2ByqqL/RTeH+uu+xFP2R5Eb+N6EHD5mh1oDBFRa+//JPKatkOWgjlOc0VbGZf5rpFBqpmKJuae62p316OE18w4JNm/YGY+FJ75o5l5j5j9zc5o+2e/mxemwTQ6kOXCb+xKLKd5Zdcd9Oxf3G7D22vQmSjtDFRKJJ3NEziiFii95Qk9AaZ8r1SYepCn5H70mVCkvbnbv6He4iG3Yu6eHnIJszqE1CzqPfFwtiV+3pSYz2mS2dMke9t/6m4AOCZKvuuwQTntlf1xQmq6e4tIyHPYor7bFr/ftVD/qJ7dVBXzAJNJRHV/r1tVE5zlhhj5dLlN3LPt5WWloRanAw4BPO3TnI1gb9Oi+AboeDbQg1if2YfIig0yT8dSSpTVQ6KO8u4K3h0cgJYaMfslV/UZL72SGmrDnlvr6plqq0iK1/oW+tn/KwPAokI2FwYd9Vmj7ZX4gogfTe23t5tkG1TktJXhNo6uxVJdoPJJkEEi6iBhPnuJGX71ZgjO3dOvdbT37I5Ku6tf49TLUucK74jebcWBD9pq1fZulI1h5eXjgmk6UXQ2pdDmndDpsKR2mtzNncd/9vu01T0+NOr3940Uzxwd3fz3ogQTxy1kcjLdLmDdn1syyTidWb05wIoqF8une2vlH9xb4/GedXHGza/27cO99TjRYdpG4+Jxof5cIhW69pEg1qQOlQeQO3k8awfzyOxBoapFBB8RohpuixYfjc8MKcojaPdJlDsuEvyutW/a0DazDgOqG0pBct2oRvmDrwNDBj5EqY2JXKyptuWyH4m3UlmEN2kfzZWIFV2UWglLq1JRQC1OpFFXm0icWFvRBt67TdW1xXXP4oULg2NfBWrefae762QBLVIq1ik3JuvnDp2HS+cLzPQ6KYkf0dH50C0Z2h48bjU2FF8XHEYdaqs/BW0fZsE3wjdabTcxx1w+8Me+fH9RRNuESztaOsaIGL3nas+0CtCIjbVzNXXsBHfFARU1zUmq+3e7TI1UAE+/aTDkmUBIncDuOjVy7treK4b4HpBtu389x+G6jpuS/lFtbsy7iPCZnTxyodwToUkHNkRROjA0rLbmgfoy74boQi6T9M/pUt68HM/8ceLUdPTBc7YCffoQypgOkByV+0NJoJlRxh2Zq2PwmGid21qvh0aIFXMPYbVnfggJCKBL2ltt3hNcLJ7OpKBl3ltN6dNCY8/7cHtYvww5jDyLFaIMMU0cq0d5vUqCSM510im212KchCKn77E1RI2KKkQo24It5E3V76SMsqYcCAl1sMIdv+peu3qGItbrHgdRBs7PDKTWsAosPIFD1gQ10J3E/HjuL4uoG6BjkDmrMcli5KEk1QF+oenBEtAgmAMmatZXnf+Dxqh1T2zRVm6hg6HMiiNHNadVba3BaR/EUQ6uDmmivM9tG02WsqcM7xHTqUbI0mnIawVTH00bFsglnanMhHiT+BeydMT1TQDzW8wCi9LE+ZwDj1IhI7NG6EtSSbp4TvUozuZ/xFNRBMEMJo0Inu2cptKxwZ3R/f0EaARgyjlLrrhgdRwRZxqnPccPq7h2wI06Usmt9Y9OiN1viPMVWx+bg6NxqVSnDtSoSVMGM4ZnvHoywhEdUa1m+Rw/3eMpx3PcEdoSWwjRPsnz4hBLqgTSCXablcZ1qjKNDpxLc/onTmnm8jHDs9p8qF5Fu4+ijVfRjp0KN4b+KRYVINdoyHgCeIxKGSOhTwvydGnnAz3LdGJR6+z0aQg6krgfVUtSgdY/NKG5T6jJiXraZ9sqyFnbRxt8aC39chhOHUMaGT1WnRLR7KK2Jyo6xqPRQjaqE2pv6biIjP1K6vU3H5IC5n8E7JxwfHG6h/UWiRb4LC8JKaQe74datbqYzutEmTtHpFAfcIzlvbVDWfdAqs4AfxzmV/Qfc0/zk2go+5a071/c2l8WtlBVZeu3LT6CBHii2LRL35PAJHU7hmFpXalPxSqc37os93h+VpNPglhVWWvDYiB5b5sBQiQO+jUEYoqzzEB8NsnlOe/ipyetP0l0HbzUrzBYKU1k9pUY/bmn6CFpA2SpCDscbI9LnGqOVhIaQEnQdW71HK5FBKTVdJTauUYBSiiS3Fi3DKB0g1o8fdWKa7hnoqnvpTN61wjWdLuTOkR2me2kvvflnHNA2UfJvLvff8kPQtOQw/6fhjQ/xvz/DWl+N83fDKlWsT+t4lfQh4NGed5TS88w90ISee+F7mW4CMs7OwWiQ/j6FQ7QrRXWGiFBRrR0yxuhpY80s5R49j3xiNM8MlmdaGwPcJeZDApp1kGJoyMzFQcRTins95T2hNShozNqJAcFexvQvOi0r/cvB3yR1vKR0h3Rr/tLKjpDqObx1rHchYbU7zZ8G+eO8m0M1dc7yk9j8Lpzl0X+cT5dLnWIDEHv77vtW1aea4CQ9/zM96l29FWAURB7Cf+AhFrunu2LBIvCLI+OzwadGg0762Rdmwex45s0J5h/juXXtD6W9c0Yo0Mp+3sG/h8GMyf//gODmc9k/jFY/9PZgb89mn/3B/6tgbT/Nysi/H8BTs43XfmemcAAAAGEaUNDUElDQyBwcm9maWxlAAB4nH2RPUjDQBzFXz+kRSoKdijikKE6WRAVcdQqFKFCqBVadTC59AuaNCQpLo6Ca8HBj8Wqg4uzrg6ugiD4AeLk6KToIiX+Lym0iPHguB/v7j3u3gH+ZpWpZnAcUDXLyKSSQi6/KoReEcYAIoghKDFTnxPFNDzH1z18fL1L8Czvc3+OPqVgMsAnEM8y3bCIN4inNy2d8z5xlJUlhficeMygCxI/cl12+Y1zyWE/z4wa2cw8cZRYKHWx3MWsbKjEU8RxRdUo359zWeG8xVmt1ln7nvyFkYK2ssx1msNIYRFLECFARh0VVGEhQatGiokM7Sc9/EOOXySXTK4KGDkWUIMKyfGD/8Hvbs3i5ISbFEkCPS+2/TEChHaBVsO2v49tu3UCBJ6BK63jrzWBmU/SGx0tfgT0bwMX1x1N3gMud4DYky4ZkiMFaPqLReD9jL4pDwzeAr1rbm/tfZw+AFnqKn0DHBwCoyXKXvd4d7i7t3/PtPv7AQpfcn2R7bUHAAAABmJLR0QAAAAAAAD5Q7t/AAAACXBIWXMAAAsTAAALEwEAmpwYAAAAB3RJTUUH5AgQDBgzFbnvQQAAA7ZJREFUSMfVll1olmUYx3/Xfd/P835s794152Zuzjk7mbnFnAhRSFTUkRqdBFFgkz4OJLWDPqQwIcp0jGgRHaTMyiLN0JA+mBKIhpJF2yooIcgJ4UdzX87tfZ/nvjrY1E23fDvwoAv+Jzf3c/35/6//81yPqCo3sww3udy1B6vav5fh/nMaY1FVnIF5DXdT/VM7r2166boGK9p/lIv951QB8Xlq5y9kx+r66RWICLE4jTyfzc8mtbY0pYExZ3c+lJEv/4gRkSlo3HiAA882S1VJODg3E2rOa0tf7gYWzWlu4vSl+K5nVjXxyL31VGYSs5c8/uqy4oqaKfdaDis9b6wwGz841tVcV55Z/WA9R/vGFjU9Uf/vBDXLIBSi80Nj/NI7QOyVkQt/mXRZ5ZU7aw4rvx87zsNbDw7U3Fq6eMN3pxnNxYCyKbiBApHxw3wMHoNXQBVjx8fVvPELti8XU+aHhh69v75o7ZFe6lIhOT99YtxM0Yq84kXQSfNZ26W8c4eYde8f6VpQU1G84auT3FOW5uxoRC5SsqYAAgGcwKhCNKFAgLFzf/Jz53FWvtk5UF1dUXzgtz4Wl6YAIe2EXKwkpcD3QIDICyoGBeLcaHRoW4uk8wODK++sNZ+fHKAoGRCGjiB0JBOOvIdACrRIgLwKXsYV5GwqXPPu4RO31VUWffTrRTO3OMFV7yDhhZyHEL0xgQGsQOzBy7hADdNzZpUklpwaMVqRDrCTZoNAEiHyYAq3SMkjqDF4lOEf9pzf+m33lhozmE8mExjnCIJxOOcIg5AIg51GwYwEHgtiUYXyxgfybH9yy+Z9J96u9EOUl6TVOUcQBIRBQCIMiFQQ1cI/dhGAGR+ysYECg6MdT7d983XnenuxX9KJBKG1hNaRCByRyrTNZkyRxyLGoggo3PfKHgXOdHc8v3vH/kOtFSkIU0lsYAlDhxeL8B8U6ATB5UpmygB8uqbxbP+uda+/tf3TVjsySDZTpKEL8GIQLUCBmUBsDGLtBJlyeTGNnOqO0/MaBy988lzbwX171w//3SepVAJvLKYQBdaAEZHIgyKoCMY4b83VRI/0dsfAmZ6dL+z+cNfu1gQx+Viw0+RUJq9MEQEwy1/8ePOFvqEFgGSzRZeObHtsPTB87cPpeQ12pLcne/tT773snJ1dnLT7j7a17NXJTVX1CgCyC5stcAtQNYHysLw2mGlWqapFDpgFzAUyyapFMrmnXLv0J1RcVw0NDSxdunRqEFTp6Oi4PiCTXfnf/1X8Az84bDoS2J42AAAAAElFTkSuQmCC',
        'previous' : b'iVBORw0KGgoAAAANSUhEUgAAABgAAAAYCAYAAADgdz34AAAeAnpUWHRSYXcgcHJvZmlsZSB0eXBlIGV4aWYAAHjarZtpciUploX/s4pegjPDchjNege9/P4OuBRSDJmVVRWykJ7egON3OAMgs/7vf7f5H/6VpwYTYi6ppvTwL9RQXeNBee6/er7bJ5zv95eP1+z3583nC46nPD/9/TW39/2N5+OPD3yO078/b8r7iivvQPZz4PPP68p6PL9Okufdfd6Gd6C67oNUS/461f4ONN43nqm8/8OP2zv/9Lv59kQmSjNyIe/c8tY/53u5M/D3f+N/4bv1iffdx84nw4/o7TsYAfl2ex8/n+drgL4F+eOR+Tn6n49+Cr5r7/P+p1imN0Y8+O0LNv70vP+8jPt6Yf85I/f9hVTs+uV23v97z7L3unfXQiKi6a2oE+yPCOmNnZD787HEV+Z/5HE+X5Wv8rRnkPL5jKfzNWy1jqxsY4Odttlt1/k57GCKwS2X+enccP48V3x21Q2yZH3Ql90u++onWXN+uGW852n3ORd7rlvP9QZVP59peauzDGb5yB+/zF+9+E++zN5DIbJP+YwV83Kqa6ahzOk77yIhdr95iyfAH19v+p8v9aNSDbxNYQYbCGy/Q/Rof9SWP3n2vC/y87aQNXm+AxAirh2ZjPVk4EnWR5vsk53L1hLHQoIaM3c+uE4GbIxuMkkXPN1isitO1+Yz2Z73uuiS09NgE4mIPvlMbqpvJCuESP3kUKihFn0MMcYUcywm1tiSTyHFlFJOArmWfQ455pRzLrnmVnwJJZZUcimlllZd9WBgrKnmWmqtrTnTuFBjrMb7G890130PPfbUcy+99jYonxFGHGnkUUYdbbrpJzAx08yzzDrbsmaBFCusuNLKq6y62qbWtt9hx5123mXX3T6z9mb1l69/kDX7Zs2dTOl9+TNrPGty/hjCCk6ickbGXLBkPCsDFLRTzp5iQ3DKnHL2VEdTRMcko3JjplXGSGFY1sVtP3P3I3P/Ut5MLP9S3tzfZc4odf+NzBlS92vefpO1KZ4bJ2O3CxXTx9N9vKe5Yvj/PHz7T3/+lwYaZC31QVR9s3G52OZEDLi1ti0Vnq8xlEEt5Oz8dD3z5tGXAwi5T15JW4/iat3oAZUx0y4E27YafSWDjEFiWg67UgmrU5ZlWuiyekV3FzBhbwBAUOXGnMbmvfK8Iy9CqpczgY/Z7tUGL7UeURT7oXS2n8m7Rj6m3v8ouVGP6jax68HuO1XGjgDM/ni97jiD31+GjzZQSbvV6Z7dVowaeC9L+ZlyBvKr5zNgXtPvXXo7r6ell++LvHpfhKs6FVLspHQ/RzVn2Nr5GDfvdZ8lMu+5T7/GGKwnPna608iqrBaqrYsW5IKNKqR+d3Qn2GWXc6ew4KYRfSGd0b+Rjov2y9G1SNFWS3iay6Wn4ePqM1P/NM6Khmt5L8pqrcBj4Vkj7Eb0Iz22h4ejq+Wd3GqfllnSt23Hh5ubddXmK1GlCU1vgffvHql07qeeCqGfF+FpU+3WE/cTk6rBOYINqiD57JAYACJOIaZuiAtkzViENdtTXjuc5LbHkXcKipv4uM9cKbcRZnjrLZNXUsnszcjNWbCkzVzaGhmqGWp8cGDFOSlBYR61YwvTWSvkxnRnrjWPt4Z4ZW6jW48n9cHntoouX3TF0Z2vG3JzRLluEG0y8QLm+cHtpdkovicEdA7x9TdrEci5/bNvzRKuft6yaK5GpGekYiaR2gH9xPxQGZZO3DHdEQxc8ochirJxX+bFhfT5Ua7Uo2C3L2JX8o6jGVBxIXas3SHXOagbEggXpFw/pj1IBWFu8V6wz5V/FGyuflHP2xy2mnstejS5Ht33VuoHcZjBs2O5jyXuv//cBTrqkwlaMSDgrPwDsNzjyX0FMbplOqk/JLEPECmsNRbdNnkv3LTnCCR7PCfYtiw/cg+tTNoOSQCAcOekM7qe6PruyxptRApg1kKUH7cHEFNuoLPv28AvO8S2kx2xLh9SQ7N04WQ6Vf4U+OD0vocnaOp9Y7Uc76SWuJIrs1jj5jjTVf/HEZdakskwayJJmBv3FhuZnwFyanZ2eLA6EIDCCPXOjSo1FmRIbdjdvcuAYZpPheGoTIA3VSqRMk6E8TlV/AQuCeCNM6vienjnbUr6w8R7ziGhmOcSJi9X6gJLUqAdoLRKxDP0SUZ2cGVIHneQlT5JzMEK9rdQkdrywPnMt5GRJYB4jHPtAlXG0kOiWkMd4LAN2W+zFm95IhzuIrGwLdk6VyUVreXhw21LGEqAtOYBZrRM6/eWeFM4nWEqWQ66p+VO66IxQZaSyUdMEiV1q9h7mAxWpiO8FahlLnjJnB7RXWRSRgiah2CSzPCdCWPbKDJwp4MpsVe0hx9VNih7xKzSm5VkG8norlCDPS2Sp1N7ZjCoc7sOWnR0GqBBBE7JETHfH0Wsu5styRA4KpXQN+RMW1wYmXQYZFO5Py4CsQLGKwGB4MdAqyHY4nhW7nBj5gUsPoTlKEB4G8qIEqMzrNNtQttxkhSJBd1mmwIeIyRLrh46aAJzSL6VpIW2nRSvl83y4JMBQC19pJi1tHlUPMjndF26taMLdu8lu1EWZLD2gBWGLkABra6O7FG4YoajW/wtyUM6b0k+XDQPLARhp08CSJiYOv4BAqnIPg96Dc9npVJaNEA0vWMHLZRp8uwDXTq8AqurbdqX0ouAHUWNBlyd++sTrdNgyRUxdRudOg131SVHOvi5C58aou1GK4OC4bRy75Ub7iqNKctLWR8KGmQHSj+/yK7fB58/80A5o7R0ewybqApmAy+RJu4/PuTD2xuMwbMbzCMz0NHjlbCy8yl/tHrlXUH6GRcaq8iJXI81JhgiDRXVyZ5EgKCdSFBy9TGFGSPkCQqSCuBOFcaBz04hDpnt07S7nhTMJ7Y+qLbZpMWdIBXF6GYyjqBmOtiDGPDwJDDRjsbtKdZagoH0iU+0v9Eti1t3wE+vzlSvvkABZVIH4DJcSRAoYg/9WSbXrdA5cmIvL06ezHYUlNrMRFoJn2BqMvlMPdWwgWs6CHPBeIOMYJqXkIZ3FyCBDiN2dp1uAyPP55ANFipfIZoYJjLlMGTJJAs1QX5QM6k6pgp4YV9onoDsfwK4oVKph4XRwOLOPcQmdP/cV9OiVqjQltUHDiDJ0dNm2A6wlog6lN+s6LI9CzZqnTZKMNha0mVY0TAcv6DK0aa0zTMS6FYgulekN3WUlXwr8d5Yo2QOUkJJACS44xfmGGUJwR/ptBIKiJksmC1Ds9FCQog0GBQTZq0F7BBqqBrA0S/JZzyWn5CwmX2g0bazExCGA+pFZdyEeHPQWRjOhjgDc1wbtD0wgial42bNBWypwIprBvenpccKTJDaGRFD9B1iI1y/ARuATQg+JDMt0yexFCry8YUgKY1WnL0Eo7Ue6d/HCtO74kMYUTGA2Q5IMcajFYrSY0UdfVFMIzH+jZu7Fse0tW7grDoEuQAjJH/xBMUR0eR4V2B8EJU54GlLbFYi/vaRixI5MaDZDfiAMnix0vWp81IX2u+D9vdVFB7FEoD0imaFupikLMbsHo7ASEmwPzhfp5oa88BjvhKQ6FJteUkjvOKlQna3mVEQsl4k63QeTREMDECa4QskHs68DXS1TU+im1oc+KrxajZINz9/1mzmcX0RyfKceThqcGlxL7STtUkvAYU4PKzDHk+SoSBIoChMDDevgiDvScBGPeYEMa91MAvZ+kGKWGqFabRXwsy4iD5ccNOzoeTwegX3WlFpjfrilVZSltqY4KZHaP/6VmJyADgSAFsb8naJA+/TYpERH3QTYqRbJItEL64CVOO6yPwRYQtadiFVfXuQF+u0aXRCsLXqNTnBYJUBnQlmB2XfX6+KeKjXqyJot4zqhV546cA9nAIW0A8gmB2ZVJuEJ2sKYV5XAqnZjgA6H30aijjI37brb4/6kfYJapth0RKrYp5MQBaqAT0cSr5f7QNUvzwOZ4dP6ZOxfKfsHeBFyXb1CMZyy9PqCmp2qL1TaMI+bAW6T/rYq5fxFRjSAJ/gBAD2x6nekfGEb58WjAch6cJzG3K6vUZ5Hi5vuS70/LQo7Zw9/rFKUOjZKAFNU3Kn3O1RG9UAk4gSbrVFSL8P2usBcOoKAUZojmEQjngcbiK5AykQAtTqEKqkPIjngUoGkqPgHmCGw1gVOApz4FSxGUdVYl09+RveDzXSFaSt+63K4IazFpOMp+Q8zDUr/xBns6xnE+KNSqlOyE0w3QRmkSg0C2CYWn9mgkbxnHCn1qKrNxhhLMXE70KXKRJSEJyGRytvREEp9vKXWO11rcJ8Gv7Meql8PdbA0DBXWciOnJUbFGKdMPPi0wAvDQF1/gWAXPwg/eBzieHZFjJSk97VEgQesZ8NNvTwG24blauVGwbrdwWqqx0+kMT81g7+QBZwJZ5WfZHlK65QJU+6zsA28xto+S2yCP0DF/qNyDnYYpBM6xqoAy6CFhlR4QqR7T5kaHXIDs6BXAUlQZosFJbQBJ3lybganvZgzHkWDC8JAVlxbsr2kM/iiUgYNwq0gTJMa9WMvLXeVcz442RTH7ifGKpjXGcGMAbKQHJ034Up+bZJTUmoCrXx3uXCFP0GNuElJtHL1hqPC0S6qwjFoCt8soYrKPUdpl0BMqNc+9J2C5YO1MCjSjYnMSGwAviDXxHDLCGHbUNgDf43kCT5HPRkH2VH24O0xIPV5p5TRLHQNsglLTV57HYz4VPpQGGoo5gDPnxGCg0t5jSN+hA+SmgMbBwRoktm5CJZKjBQaRmDYuYD1j00D85nqFKokY/ujqBGzFocY94YvmuE1fEo7Tgjmm05T/EzlJkiDZ9p+IRuRDOBjKJcqgjLIKOS9flylmWoRAQQ0tfBzH5pBWSgCxGEy1TwiLJFIQPKkzLREiYWsie8ixamPWouyoD7SnNEFEx5aeEtytoQNkDt08fVkM5qHYP+mm+HL6daSmAudV8S+kJ7W2VrSh9NSS/RhGgJkwuy1IknLArna197NS2XK7IBJLFnp126Istioy7wnIfh0U/z8UA/tckUMyBG3CRtQrp132+cm+NrY+bp6fJFLairp/kmFxLcRRJkYNQyE/FE8TEjIfajjr39+nZr61NtdwY0Dvw4xHiwD9m2weWdUtEqVtHA9Ky0o0frzqsrO+RBjM6KbHmq8rkM4m69C78Cc3mNcZbEsIuQMyEN9BhMGSiOp9B7FaVcC8BMoUCcWkaIlvST2vlg6qS6pXunxgBcA27dJQGRV0lZp0Q50jgoftpqQxWZ8sf8kwat+nXe5vDs9CJuBhfBR5CUWi3dsCQmiRqijrWwoI5B0tEvsB42jHJIDWu1s3n2TBU7krSkSP1hsIqn3mDdhAvAULjpLSCMnLHCp8g0mT/aeIFSLZ4VxoZfs08SojqtOJ/14rmvf/x2Lz0O5uJ8mttfQj1g44//YsLDUPQ0Xlfqsrxem2e1eXlELskUwWunMMtsE8myuz2pmVmismgDA071CC0V7JxaSCvcLi7ZA8wIBQwMqjNolYexQYolhKzPGP5KwfWDB7PvBnn/QAAeZC631YS0Wo4Z9VQnHnD1x6eMqdFq5dTyItrxlPFdQelADgNJ6dizx3EJsvpLkInKGBWJKakPP87yfGu1VL60Gsr/71qtfwDab1rtC32aH/z520YrXxvtF2rsokbk7zyK7XfUqDVaqNEia47wlpOl2s6CdoT7C5Xe5qjaQNBEUbWg98A3N6+1FvhUWSDZqMXWtECNZtC2W+rMVR7Kota1znXWS2HN4YOIwsEicwkD0/ALAzvJsZa8kQeLx/p9aefLdvR2j1qCI+xcRYvrVkRIroqkH0ZMld9Hlo7ItZ5l7Qz8NYr89NnSzs04JZ5IvoeRtRKMuaS4tB0z6R6yVrvP14RTR1WbbtCIFhqo7vqlulutDIX1f0AILcn4yxlXTBg62TctNqwmpUG7AM/65SywPvazehPtFi/gBzTlT696E53miVhnngiHR/tRQITWt9qWmIdBkTRSzgDWlYmUt8/xNkrYdzCjCodQoPJ8JL9Fff6oX3Hf1/r9c/maf1a/fy5f81G/a/+xfrWNpT0BhvzKFNfib08UJP3Oloc9ZIGVAhOHPTNzeADR5Xo+1tKjBLDcXI3a+hp0whnueJlhZBi2lryGj4/WHmp4CnUlGFhNhTDP7BJmBVpAzc4hfYj4oZv82QCNgabd0claYcMAM+7EaoE+a7kcXZ8L3IaGCLGMXrxt9cEnPR7tzRs6c4gU+6RQk3ECcavNKgCI54sMlHYRvCxySOOByrAXFdxrHxRwsJMu4k1ylrM/GVXrY8VF9flQlVWLoWd1r6a7uvdCPBqtVviooGsSjdPrWXytaJSnVbyp4QJdcAGiNjsf6SDJkc/GqBMLF+qi258kQ8IrV4TBSKXrtE6L0JPJKdiiiW43zrS4CIHGK7tXyJ/N3zieF8q1ctTRQvbuT5R6XzefbxhbqzG+cZdaJ7rbmh/dotq6mwtvx7TPjnn7xfzEB/JAG0JYrq6atGT1Lg9ncCj9vED8ZaHYfLE5Mjk/exxAr6Gw/MfS8Px1aVjOqwxDiYv4QLLVymp/3QohnF5S//8su8xppXzRLmhsHKA/mOepOKA2jYnOrk5nOIj8Octny4AQtE2cJPXgfm/O8QAnsQI9Uxgoo4FVjN1qdwOQQP8X/E6Lahbtk5WzqwBa03FtoSWg4NKN015LvKk8S0XlrKJpgVdI6K5guCuhxw4A29r60QSQZZJmIEqDabVCCStDYOmuclZQGKVQVf0+VXmP3lBJc6xIE+nckjaDpytyKCGtGvBx2hY7nqW2qK2YGGoomREs3ddphoRbOsnYSuKugIBMqvZyO1yK4qmLOeFFykZVIqUIKfJOe9/+RxvwuaU1iKpMfnsleY+jsmKjtOBEo6UpJleDdYNg0hyQsFZ+YxGuFR23O3bDNbzP0HqMNtG/vabzACZtnA6ZLLe+nQ/zV3GTyXA/XfNbhhEem3HgwgY67Ynk9V0bqM/qfzq44rWj8HO5m/1WO/WreqeA59+4kYmsH9qAA58IeN+AJHb9iJtvK4o/FhS5SR2kUP/pwNXHouS7JKkd5XlWGR34Z2QgKdwFB1sdFkHLn9Q+ualxkUAYOG5VJU7/6GSFlSDHl8StHeKhhWXt00IadgbH/YLSq4EiVbsecWFx80OtMjEqCzt3PQY6W+1VUbkJf4HEz+imYBLfHZ2b6JSQMcM6OVVBysGF/azaGSHG0Nsalmnn+qL4SqOV0SjCARNZE4+YCMBIPGG9C0/ERGKHmBwrddjxrLV/5cbLjC8xHisabQHfeVOy+OZngJnuKzX2STOKHKOAPSObarLaRqCA5beR5N4siehotUfUbC7VbQ81rkON7fkDNU4AFSGnXXfkIZgUp5ngG9HA7uuY10QXDi3xyx81Fy7bA9bHBjXEbHzsWbHDNXUc3YraCxi9GTXhc06y+HZWY8bRfwv0bHdTk4EZBrd4ehZ5sHVCpgfrEaqloYB0MMrUJ0yy9YjTwGbeObdNF5djchpaqHbWAbQiRk3jg17L9EX+GR8hkQwkJAndfPz/u65XX//PjBLiixIsV+h96+y3r02kIMCWI/u6qMM+n7Iv/ouyTy1p/kr29b+RfWfN6nUtRlJi3WMb9VdPQmrOGsFfyz7FBE97lhw3AJ58oZl4RIwCBmVB09s+qtXNjaAGu3Y+i04KrqpFdCSGp4apgMecE01TO8RPngcloQDt5c9zokXbgP15dyKQXncpSmcWuOeBe8GUjxQWCDmphKPVzqYZOIfVVsbq2Qyly2LxoUgJ0tI6MDbrqfXyhISvv/uC7TE/729o89Ux83f3Dx4s+K1+ubfMhfqk/oDXuL5xr/lBvuf+XL/nHGL237j3rJH8iXtpvmnE9eCdIAuBrBu2Wpik8ddEIxU8XB6LG83AI8nQmYTWk3SwTP0UogJFGD/t5ncHdLoWRnR3DTHg2p3nZlA/k0TFltC7iNXHHuiWE9g4IcoWhcmdDHN1YlY/xJs1OjyppUFw/2gBnqZ/Cp6wSbLKjNpIt8mnBYYKpZIFsoYS6a85kOv7SXi+zPu7V0MDnWjRfFpULvtrl55jaN+79I/8S5vCwLdNp/mnfRq3Ngno0/idOs3bpx/ehkpWqdtK5HvLSa+Qx+FdWCmTa4vf9kl7zWAcffKQ5pBTM+RY5/51qtclr7ND4P8KMkCvmfg9z9IJXAG9mSNBqMMs+gp/rOvi2tDHuAUdeQBN58CSjjwGVDB4aVptCE2BZXx0TKJqi427hUSmQfD3Fjx3UO5huzDfYwui0q6FXn/Oqx7Igl+1l4wTn1qGl/PREc1kMy3iW5QukZk5iqxIBGFmKJ+0aQGq+SnO1eQKw1lwjF8gp+lp6qW1+US+zT30I5kQGtQdFsy1r8cI7faTSLb2M816dl91UO8b1/q1DfxIRTvt+eIGEeC967R4QZMzojJYdJbMOx0/oHYcBFt0KkHnbcDAKclIM5jkqBXwV5tO/aF0dXRHqyDUxVwjjaVDr1dd1/W4jz2Ue8Riu3Ocr2lp7CCwFqJvuv24e9nr9ZC2LeJtvY5GauM+1RqCTzB+J8mLhlfzbqlavNUzQnDNSwwRc5gXKYE0DiS759BIkYWXEQ7F5yedPcdvW453D7KES846m8vnAOvbwjrL2pIdbeAKxjhny7yUnVah+J0XJVol4CBdLETWJmTwTwth8MFn1vxoh3UlqxuIWsgZieQNOT8MbNZJCRrksZIMtMQ9gbBTejcBULCg43D7hKTDkjtqP5FczoqLh01OSEbX+Qzl5N1hVTmYc8P3dnWzD46jyXWBDVwdxAN3wdIVlFip/nBVf7mqX6V2YmMuk30JjvarLUqWliLmyWpVqoDrvZ+zeY9swNKp4jjRKzpRDcK0bNQPRacvvpkC11dCD1G0TahPY/XoQ6fxsZGLVtKpF3o0Je5BG2DFTJGIx9OgGdOZKHy2xePz0TbUSbTQgsadXKxrlUBLfvtu3WKejrMw9Niqf+k6wJUeKgbMjRZpg2yHRCBAGNaLWOme9RsvdwCz6O/qHdPObqeiowE6TETb8E87x8CBjHEp0H0AAvqC67S2Hc1dWqKh8t2tPYocYjglanVs9CCQPbs4+0KMx/fRmxAapqDq2N/TTF1bh5yzzp4DMf3U9zwp7G9923sxudvbjYd03uUz4VpJ+lOYrr35gEGhpzL3olKAtECFYXNmaPc5O3/ODme1Fg3Zx+04eyub+tt+6ogs6qmhkaKr1eeJuNJasdffl9ienqXlF9njGIUDM2kHQjDVAm7bOwMgxA71Sg3XYiHnkdWGa2r18y5bkgiEXNTfEQHPVBMpkcTXEoo40/vYEew6+ZqY06x9dgnzthAiVn8KMVDCFLOlhnWECMjWH37Mu86FnEmEG+afvMFQE5tiXUPbtnI4YYnCwk8B9+cvAcLnXwJ8PVj9SO+ZExqmd2JNjBROheOEs38Np85MZG1wLoQgqixI1uDQQiglJKMzdA++J9QFVsQ2LK4q6Ty0DOlUZGVy8P0YK1iS8gyha1tn6sQLVDqHViZNpmcHuIWydNmFglfG5F6FgC1T6XwtHJXNfTVCUtBa436lyI2jU4As36y66hTn/n04bqwmWg0dBCXZcnXTOgcJzVubtunMOShkbyVNydy2Z1udIgI8weVBQhC52gSiefXXquX+vcM96K3lg1dXu6ElWp2e165F6DpEPxeAruOkW7usFNdZn0tPWt9X7MyXJbyIZtQS6t3tjM++pqpjSEkbigUOJdjyUKgWAHuCHEjLoeMkBgoRdmh1KSZtzqEtaC/XanzgnIpOBMqyk1xqZ6UwUzZZ5/3VygOGOuVpIFwiIOggxNp50OWBnnJWx85KdmznYL+ORSDez2DD/jyYuYuZ//lg5mNq/+5gkeIUvBgtyO/PfUAtH++PGz+rNnf057njM6DXX6XMDppTZEkHuy0lXgyRxXiT/Za0eQI66h1t3dOqkPw9MybTeXYuUZGyc0M6eeK4WqKGgRsTHbAxGQevcc9qQ2Fx6EwotSZ2VyNE3fL5u55z2AVlIfY7M7TR66pmU2lUwLvzrDp37x8mfB9HN3f3aX4a6x3J3F3sL2Pdkf5yPl2rQCPdwrX17IGaz/MGu+WPqSYl6teZYsaiVrW6DjCSQoLudBo16gC8CSjPkH0IOlKK/iv6U5ZjHeNbJjrN9jd5DDox/lEqXwqFOFxM/Kny/mpI82PM/2xI87tp/v2Q/Rc3Zv5gz/7xz393IOY/q/l/9RKfUJDB2H8AAAGEaUNDUElDQyBwcm9maWxlAAB4nH2RPUjDQBzFXz+kRSoKdijikKE6WRAVcdQqFKFCqBVadTC59AuaNCQpLo6Ca8HBj8Wqg4uzrg6ugiD4AeLk6KToIiX+Lym0iPHguB/v7j3u3gH+ZpWpZnAcUDXLyKSSQi6/KoReEcYAIoghKDFTnxPFNDzH1z18fL1L8Czvc3+OPqVgMsAnEM8y3bCIN4inNy2d8z5xlJUlhficeMygCxI/cl12+Y1zyWE/z4wa2cw8cZRYKHWx3MWsbKjEU8RxRdUo359zWeG8xVmt1ln7nvyFkYK2ssx1msNIYRFLECFARh0VVGEhQatGiokM7Sc9/EOOXySXTK4KGDkWUIMKyfGD/8Hvbs3i5ISbFEkCPS+2/TEChHaBVsO2v49tu3UCBJ6BK63jrzWBmU/SGx0tfgT0bwMX1x1N3gMud4DYky4ZkiMFaPqLReD9jL4pDwzeAr1rbm/tfZw+AFnqKn0DHBwCoyXKXvd4d7i7t3/PtPv7AQpfcn2R7bUHAAAABmJLR0QAAAAAAAD5Q7t/AAAACXBIWXMAAAsTAAALEwEAmpwYAAAAB3RJTUUH5AgQDBo0uesYYAAAA4VJREFUSMfVll1oXEUUx39nZu69+5kNaUxsPrYx9SWhKSYbBCGISsGntuKLoBSrIvqgaeNDo30wCqKxhNIaKAg2pKmxGFKpJPhBWwJaJWApbcWiFnywBWlq87H5MN3sveNDarrJFnd96IMDB+5v7sz87zlzZs4Vay13synucjNrO7b3/sDc9HV8NNZajILapjZqzvfyTtcbbO09JyOvtqy4vbX3HPPT17GABEvUbdhI386GO3sgIvhiyAawIRGirjSMoxRHnojzxW8+IsJoe0p2HBxLP3NgzLZ1jTw/2p6iusSlKu6SCSyTmQIhujfVzNW/fF7e3sxTjzVQGfdo2fEWsYokgNo7MH4hVV8e3/l4A99N3mzcOzBOqr6cW0zzcw3/LpB8EFyBP2dv8tOVGfzAsjD1B5GySp7cd2omub50U8f3V1nM+IAlub6UXO5yCnggsty55EOAIrDw8+iHylN69uktDdFXzlyhPuySCZbHreWCm/yPajawBCIc63hU7frozIX7khWxji8v80hZhInFLJmsJaEgtYYLCghgBBYtZFFse//kTE1NRWz0l0k2lYYBIWKEjG8JCTjGWcVFnQMBnk1Vyvj5X9PbHqpTn12eIRpycF2D4xpCnmEpAEfI46JCJMALh745e399ZfTjS/OqKuaBvf3SC4RMAC4Wx5hVXFBAAVpgXYnX8vuCshURBy1ye6pACCEbgBJwHLOKiwyRZd/Yxe6kSi+FQh7KGBxn2YwxuI5LFoXG5nHRAhx+sfvtE2c/qAxmKS+JWGMMjuPgOg6e65C1glibx//lsksv9r+0/+uvTu7W89MS8TxcrXG1wXMMWSsoyOOis6h7PG2Baxf79wz1fX66pyIMbjiEdjSuawhEI9g8LtoDi+bNb9NBJLl5Ynpw17sHDn/aoxfSJOJR6xqHQBRiIRGPkssFBdQt85VCtGZL+0E/Urs5PXXstf2nThzfPXdjUsJhj0BpFJa5G5PkckEBrUDJctpZBCtC3QNtPnDtxyOdQ0cHh3o8fJZ8QSvh6OAQuVzwHOwR4eHXP+F43wAAiUSUSyOHAIJIbdPE1HDne8NlCW2MvicW0uNTw50MlyUwRhMLaUREbG4dttauGEBiYyrvK9zyupXncHWjAdYBVUA8XN24amyoulFy15S1RV9E7rjpTU1NtLa2rk4Ea+nv789PkJw15X//V/E36pBfiiwqc9IAAAAASUVORK5CYII=',
        'next' : b'iVBORw0KGgoAAAANSUhEUgAAABgAAAAYCAYAAADgdz34AAAeSHpUWHRSYXcgcHJvZmlsZSB0eXBlIGV4aWYAAHjarZtpdiUrEqT/s4peQjDDchjP6R308vszCN1M5VCv6lQ9PaWkO0QAbm5m7nDN+n//d5v/w3/FPs6EmEuqKT38F2qorvFLee5/9fxrn3D+vX98PWe/P24+Tzge8vz098/c3tc3Ho8/3vC5Tv/+uCnvM668F7KfC5//vO6s3+fPg+Rxdx+34b1QXfeXVEv+eaj9vdB4X3iG8n6HH9M7/+lv8+2BzCrNyI28c8tb/5x/yx2Bv9+N78K/1ided393PpnzUH4vxoJ8m97Xz+f5eYG+LfLXb+bX1f/89sviu/Y+7n9Zy/SuEb/88Qkbf3ncf27jfr6x/4zIfX8iP3b9Np33e+9Z9l53di0kVjS9iDqLbb8uwws7S+7P2xJfme/I7/l8Vb7K055ByOczns7XsNU6orKNDXbaZrdd5+ewgyEGt1zmp3PD+fNY8dlVN4iS9UFfdrvsq59EzfnhlvGeh91nLPbct577DVA/n2l5qbNczPKWv36Zf/Xkf/Jl9h5aIvuUz1oxLidcMwxFTv/yKgJi9xu3eBb46+sN//MTfgTVwMu0zIUJtqffS/Rof2DLnzh7Xhf5eVPImjzfC7BE3DsyGOuJwJOsjzbZJzuXrWUdCwFqjNz54DoRsDG6ySBd8GSLya443Zv3ZHte66JLTg/DTQQi+uQzsam+EawQIvjJoYChFn0MMcYUcywm1tiSTyHFlFJOIrmWfQ455pRzLrnmVnwJJZZUcimlllZd9XBgrKnmWmqtrTnTuFHjWo3XNx7prvseeuyp51567W0AnxFGHGnkUUYdbbrpJzQx08yzzDrbsmbBFCusuNLKq6y62gZr2++w404777Lrbp+ovVH97es/iJp9o+ZOpPS6/ImayD/nr0tY0UlUzIiYC5aIZ0UAQDvF7Ck2BKfIKWZPdSRFdAwyKjZmWkWMEIZlXdz2E7sfkfu34mZi+bfi5v4pckah+19EzhC63+P2h6hN6dw4EbtZqDV9PNnHa5orhu/n4Z//9uf/5EK+5m12CdsH4FJ37mMz1L5s1s/SWmOKI+QJjQOszXKMUG1dQOJ9xXpWdxsUcKFd4t5w8gYWq+8ZVrUr7Jldq6tW3qGlj7pVnMHvxXpxJ0tcN0FYk/uubGbStb+eBZs5svKuprJbne7ZbcXoZ9Rzy6a0CqP3q/NiHslr3rF106r1ywXe555RCPjaI2rkjHu72LrnTquNPVNtwwr5I+nS1TNKG2dZveeyTeK9Ng5BKaXgeE0UyxU7C1Npc7JObpfMkFD+ODJzboxnAdy4ao9gxqU6TKosSix17pKAa6th1xZsiPyP3swHsHcuCDoL0K/gHTfWmx9Q5SNur6M+YcOQfjqkbrMAjmXWjP0CrQRgOC1qDMTqrFG1rAkT7aue9YQANN62Q37MZCA5ugoGyvYdE1MZ1WrZjQAgWBbCMRgPTmWupskGxHKtbUvFCNYYyoAsoJEzJOY9GJU7MSCbtMT8Fk+QQJ7tM9dVdrCEciDMDzOsc8DwfS5o36RcQ2C4rt3wlzB7mGciADOfCR6AIBor7sYNyFufdy95wwIzMDOgZkr4aWbextI/M1vd7w90tHL93Gpf8PDC8zTEI2SZ36EFfIibn6mBHwis/MDk533nso0xzd3PfJbB8EBtszH+sds8F73PgmS3OtxzdDACNP4drEATkbsxb27Mu5rmkzkRRR2hkKAsqBVdAW5304blgedSOms3IwQ1cSuM1i6vjBy1GVDb1shx9pHhxMhf0U6IXS6mtYK1Cc8CCm0m4FUrKw3PVVvgQyAFUveGyg1rrizY+Kflv/CDUZrRxTcIh3TaeOa4v8ndf/+5n2ZIx7N4WxQCzFgMwCOAE9pyULVj55cD5+E6pGPrUJKQpM/ss+PkyjRp2VERBNJqDN+T0LkKvj3MScIwux6ethPrei7X0ZbGELKuNZJEoE+gbVqhOsF0ergOlJcl/mprKvls7PZCs2d+yfNAk9xFE1OzaI0HA9ylPsukUhlYrhFO7WcR14kNyyjGJa94IVcdeBIWweWVvGYIdSKm5emBKOxIdbSQobQcD8+EzBRr+41VXSz9TJ2JiclHOWhvzS8odA3RFDjePM68NyaCOx66nU9NDANOhMala3KMLEfHRo2ZvQud8awAdyHW69mwZMh+E7ewl+HtJGCrW1RkgfaDnQ/QdYWwymj72fAMiGgs7rppHdFbMN2m+HIHLWc0ATXFE0I4tTgXKl4EZhxclmef1kas3YMuPzqcSr5B7PUKRtTi7fZ4LbEhFSAsx3wrFgFeyiOTH0gTXOP4DkQ0RTwpHpo4K6TCAsS5yuFNv7EM6NokXMpfAuH6dDCe4AyH4GdgZTK6kgsR+BeJWrD+gGDmfNiiPW1mktHMtYujdKk5JGwlYCCLbQE3BG0mRhm5IfOujEIgOaNAuyp0ghIB0vmgWkbyRZYmroOH2Z3cahHWdDCyzwORksda3C+emRQuei7l8TFMcTfxlEsGqdl4LFehF8SnUcPANWOHcLURaF51zGsMLA/ZDnnht1jInsJ2YlZkyRAxGNGu4skZ4IxMTSev9gRHGnlLDqA/BIMc7j09RM9CpkcrEN6T1phMcyl/EMn6ZvhGkEZGAgIRrbphQlqVJu2wARTEqxjTDkSw9GCB8DI7DegPr1K8/PAepAWvIf0S+ewLrIQiLMugYv4CkYTqgEhRE4zSNJkEF+hEP6KGxE0GV+4TisbebeCLhx/y8RaowDMFBwiIWFRc35S64y0NqhCP0nOT7z8t8YWSAALs3dEqrQm32JaEr0uma6ZRFsDzKbFG6yAja6XJ9RH98iepZ7+Dj7ilMwnSlgj3x+OrHRhLWOcyoWBLFWU6ggq51A3Dw0S4/xXu8v9kXupK6CLUbjE4XN1Z6O+L+TET3MGQ1m16OAz54mZ7YCOko6GnwWR0S7C7AcnyYHxQCPlYEXaMBaiHCWYJAX9kmSXIEoONC/knXSPhlOttLfGkJdBNyCX5sjIxUKHD5zG2OrqbpRl8H4vBbEOjEMD446weqG1nEqiQBriIK4zuEXbWNb3BEt4HYRjw9kQFzYATbDgL8GS8iyNxQCIJENZkBCWlsihSVDMNJIyHXCDzF9UDyKoT/8jlg/FIL7YQs8zKUltgCbFUcihKuI6UsxAAnvkgVG7itDbMUiRojQRfreMPqgo/NZOuJse1+wNzTgI3xhkdhmLXR4klIIzn3K5HlhpnySphiTGgtkQjA9plQCPJ5uc+YjqTArYONe/rimCKTl4ifgUFIM0m9gSk1erwY6maMMpD8SQjCCpZZyZAwpfJJZglMrDsol6MwC6GQcAySQqg8AbYZSoy2OPphfCLtKHBSTkoMYq4AHCkCBB8MEU5iWJAwdz34TWUls0uxofj0ypQ2lITYiJwpp5ykPkjxWOiNakCSQuJbQn4Cg6+55oQBGORGcAdNCrRIu0kgqMgRxnPh7iXGQsKkn9xmh63VEN0MDFqh48qgMqz1rn4NHC0eFxAwHNEDZhmd/KLUHdYDf/9ivGTzkK3XV8t5gUTi+apoGERKAowqXWyrUECE0aNxJi19+4w0FTz+BlNz8NMTU5pN1TFD8kjZRupQ0FfDsFRc/NuP0zMpZMYnsXsHd6m7EW2ldj1B22x2O6WJ+qp/vLz0Iw1RaKXZleCnkghJswazHGHDA0jsjCoqOkS06GlNS9Ey8BaJdEUSZv4C5o5A3V21dcdHZPpJFbMzFe1RUiKpRXFSHefL8YJJgDO0SwMBM6bqpU0Ug064zMmKY8/Az+VUDfKsZ4ivO3xBNCVWn1cgaQI2AdXPGJv3OnvbqKvZMMTJnJ+LLJ+skxQWIVtyL1uGxadizBk75hNk08s6BiwtZ3CL98plcM1cjyHBGZfMCJCj/4EDzZPYQ1q3+dhFovrg3ilEbgCM1QLUWNTemCzsJ+IAkyUHO/R6k6UZD4HZWf1/DFOq6pegYpcQ+2xpN5QJnVcleI1CuX1AeBbt1Hitnai89Sa2nmM0niKEy5ERbcnLOAoeCsk9s3SMYmIn8riqMqLWWxWFa7FA9a+EsGArfCs5Dgrx9Ptq0w1f61Tm1XbAfeNY0AqfEO+eeOq0WLglrinwU4PvIsUdhNxF5AZeLaHzHpkQTpGQj2xmMEmqwDygRvOByIYyT5ksp1SonQsLCWq7PFLFX0ce5rIS8WH9bZvQbjfPsgOSw0ACGGobrFwRG8i7siimN5YAHyYeqfWoqcuU4YkOH24tCiTXQwO7lJ3y3JtIMIywVTYZUyeb6el0LOhTNkaJbLTUu4FHvQjq4DY47FXz+ybNuukDWJJygzm7CkhlKrwplxtHkfkSRWl7iLA+fj2Acdd7FRrlwwaozuXVnakjgz8RC/mb/wieuGy/jALnDDVEvGw+Wk+devVLvypH2W+Nai2pQzpxaPj/SdieURvSX6r8nRWu0W++7jt0jSd7CC2lJioiGWxlpgRLQ72gxrNn/xakAFTcAzpSUoP3vkcN1mfqV5DXETW3JeIyCqzxPW54VMNVFHykpMkL8BvQB1IgSPEyKOFKHCnYNueVgR2w5m6OzDGzx4BI5Fa6hRyJ5PKjtfNEWJmUyb1M+Ubi0iFhZhCcyym8/jWbCwSwNqGL/pAKilqXbpDpyBj6HpWVY6X3cVaMGWG54FV8LgqPEZMhnm0IpSSHpUKGxhN5seQMY07SUxwG7tWDCjSw8g0SVQcueRa2WHFLS7CgDpgWlXjk2+sTse2wFpPoHisFAvQHzYuwua4NMoaaonk8MNUXy1Dj5NUwI0bqEUF70lclvJ4MyznNeVYJAwoekpqq4AjZdaEY2FZivl1kc9S5UiKaC12VV3eb329j9gqP31zTLNE/Aj5GbE1YoC1IMcnUW7iYEKgGnxwtMb1nC81UXRcgV4S/gf/gY3mdVgUnJv1FWT70/FY+7QSlKORyoD6fw3Dn6c5kCjbQE9+ChXSZhHepJSKhdJ+9wADgpiQH2jGIAlH+01r7bAcF0zG2iUgAD1y9WQuedt+5O3PWev8yVojR43VO5O7mcsqvZmLycXunMyt4+bWJ3ffDP1k71/a0NtSC/fTDcWT3/Ss7pQUpNZAqVlPmzRvtfz7GdGpeL5ahGSw0AsZ3o6bS47imckE4He4sL+ir8Hh0B5UGV/bzZHXj+mVvM7LQ0XbCDjn1IDlJvQLKT2a3cg67NRCmDp4l5FdU5LNYk11uYAyDqdbENGRfbuT/8mQUjLHp0uoM64mo3fUSLtc4OxFmcXbE5cmxXDNvKQkwhi0ILmW81wlBiQu+SwO4RYUdx4QVlRTnVe0oBkZNfQrMpf5jIaV4k9uG50rKCKSg/rFuCi1BwbLP6EiErNWjw1C77oloNRF1CLY6HR45LiSy33rHWhLe1FattvXypo7gSK1w9MbqcENh8VH9W3UO9l4DOKh5iTToPCV3ZvOY35JY0onPLr6hiF8NaMf8bl6EBPs9oFgGnX4rFMDJeC2qK3K4t5cEHxAOcWVbxIfLzDJL3sbo1fjMRFX5rWvDzUCW/8R+oqDJ2HzUXrqrlX6Sxz1seHtIDkJgxo2pjIMcFJkxY5kHhR/NBMSSdo6AROIC7qCZdArgQkw7ZeLlRIGCdiV9VzSkK1MJitwOJS8clZ4OMY5FokBDYuxE5yuCiSu0wtdt20aqLLD3xqnGBRKTnf8/vTXaSubTi6xRpmyesSrcJQQx8nB79fs+SzAnOWziM+gzHmo0jalnD3d/B3vszensKxWIlMw7PJGanmSgv5VVKpMFCDjJIdirA2LNFQOayMGwgf6EA1B4jagsDJbp911nKxz39LtyTaSl/3E077swCNXJ22Y6gRnkeyD3bcA1ppXxdU4lXaB13ia8l7eUV2+UyUz5FIgfdkdKpgGk/NSnHQH3WqpT7OkQyRRSdkjW1AFiYYGstoJLa7NYy2Q5IfwEmbS2WuDcaKTEIjF1MEkLoBsXDeIQjOSe1Q5Mv+WsddqXlDELImTBUlPIXWfkrAXlLcLRMD+kUqZWpgpmowqFmQLa86TyPo/ILiKtZ3axt8BbF4EtwPgdTvFz0c8ju1rf7J9+YeAHPUwf7B9Eo99xaP8W7ZPP81PwqEO2PWxXhsK+5twsEBUf9IE8FF7vIJ5i2p1e/HZ+1Hj1FdvmY/D+4xb0jib6un020+3mzhQ9gyn67v0DcYGHGeZBqfyJIMLDB1RX5ghqKzbpZ3fYAtpCwxXUvnfr2d5e28XqAa3AkiJp3vi44Y9+C4H37WPSemAahCKsNrF+emSrasYETGpp5WSTKeSgOIr1gKNAc2EgLJDQeLWgVxjPJRcFIPStM4EfLM1EPjTwPPpQPcxk1pjVHirp6dKx9RPB2naSSmga0x10alzVELzpuFmyhHBnPhM63Roo4hBjceND7VMQKP6UVRVJPPOU8/iZkl2fFVAyLxaUn7422B9Lu2o1WZbC9vYnMvwUaNp1EgU13JM1M8k6NSWV2r97qhBmU2USIXe7+YZcIc3ARawMnZRi2egDCF4yqzTRgKPgAT1eezptchnXZf1eixVT5Tc8VZPip75Vj61WxbNUyTVfEmcl36jccbyIXJudkuoav7oxEgkJ9lQIVOj/CLGMGnv9nRW1NP6telifu66/JIDNwOEf5UdKAFgG/mjBN+dlUFWYATcpoPHIIBkYXI5vnQarE++rRbtFeHSea6fAvjd0rixE9EbzEpUiyP7gRsfpIBoXoSSbSC3fFPTTf2dba1OjajCOYkRDoOj+2oTEn57W7xQi0bQbpcv6ciI5a/aVP/7HCigz4Ygl1AXuUFwvH5q+2QC7GlwHYgdlbQdouY0vUYxwe+gosFENR0FoKzRxjCRbFQl2v/WgwBnVWoEdXlJEXmvFEOoahRRyVG++xeAblwAnl2r29LWOnX14RPz0uYvdQjDaobVPN3E2nGZyKzLQ50DyOhs6RQdbnuoHpjjDNRh5WwsUVgycAJymtkIZjbUVj01HQnA9Khv6waJUnV0R2u8hjYDniSKpWioZ9M1yoVNh641LQSsNYv2Rf7DZPjeSoCVdMBgGIgdc7Ti7QP8Q0Ex7T/7I6hkU9frZrxwfW9Elop9+sv2yRPhCjWiXn/zu72hoP0hLa+wfKtJYBvyydXRAbRZ1qpEdFdZ228OqEqV/9XzABsbkIxajaXZDwfrVGJMFl8w49n/E6IkSzqlKPlRu6LIoEStbmtQ9XTL4bOr7qGtd3g4jhKfSDmBPHXhsGFsQtPuvRpm2pqnIq8QAVSI62jCQKFoXQaORUao6VUS9ODUugonrYBxBKgkDnHCwlkXV6o+67yJZZUZly2QBtVGWNk4ipWLLvTMAcnue5dAHOZRDwtclfhuWQI0ZPP6gpDQ2uTUw5rhMdoqwsIhF2AMRbudSFYXT3W93O2T7OO9hTHq7OAw9bGmpRtil7BTBkvWGaGaY+ooOGpxYprQuYGf3QMc4kkpiYh/rnxpbo4sIeWe4JYOl+pYhCFT665no942bSJ0JppUzZABkxpp3PNR1Y7EENfADby7bQSI1KVeQjRZ7GeSjpAcHpjqyGebu/bRgyNFHAYfyXWj8SDmYoHymdWaZHKj3YbkopZ0zYTUtE9DHVV+9XQ/lyQqGUiUx/3FEiYzI7j1RTsJzz+0C35ye78nt/mW3dXeyKZ/ahf83i0w31zfn1Lzur7+N8XD8KmL4E3NtsrxPbJEotj48XvX7VGln7S1f01bhl2xfmNr1xTKk6FH3DASg7qXEZHYsFXrWS7uyXjBir5pe2pA1alWew42q1H0ZHVrtNsoMav7q9Z+9ltrf5lAaUvrEjpsHvxIDaSDIVD4pCZCFpxBTpM0DUJTm+kB8+pB1LAFjFsfxXRqf8TMag1uCvWvwylRRxGyufEBQ5bAWh2goi4GYrisQyMsFnDdk7RiKUhbQpPl9mN79weu/httECydU0vxuZo1SKvkvfZEcGsNRmqdbP6xe3lO45yT+xhIEMFoKUUpIHRw5LYa3dvl/jS5Y366muQQUQKRARqvbkXJ3cX2g2mQhHkzVeCt3dM52UCq56Ul8jChbaQ/M2LdIKk4tdsjDk4+tQerTcrFe3TgOcgu277dvna6fVsnmpLHpVIJKGkDhSF1ZAqWepUysosd0GYvK5Tfusy4s/Yk+u/t+P6rBH/v+9VTmaHXJ0tNz/9Gms68/6UCk6Pme5LCjT+3F/6hu8Cq9uMpbZrmV1OZTxU6LVb/wv9J6pSeHZLbnCaD0Y2sblzgajrwAMBMowrolPHMlCqkARj1a5ifpyCiAqKW7tQ0ZMOMRS3wlvFYB8QJ7i1yCtClM5c07MedZu0cw7nUMFAKXhOHZqOttWbt9TxKMdxykWyqbKs6uylkMxZh6EbrHLRJcrhQZsJQimOXPzvs0P5dhvEebEQ/r6ATuWhvG3odB34oWtnGW8rEJ2aoI3X/dO0RUGlRX9mrgccoOv7E4mLf3LJGR6NVclKqhbMZDisKzGqI42OHjt3mWHrBV8dQSSipWrSQ3mgQzj2zpnO1YkuoskQd6aI+XQinmnX9CDlLjVzJhMGG7ayGTm70Y3N1OgBLCWdQiran48V/3Q4shArO1UHC062Wozpe7i32BHtcju1Z5ydXmNY0pvlgbKkbHm2mJIyI0l8rpY0AnUC9e4/tHpR7b6c9FJ35PgvjfDYlqZKcOjwxovbM/Bo6j/K1BwoxatehpPDwOhzNqe7hVAvBwkGhUifym3mOfSHBVYkgQbUBJbw+1jnu0alh1sR/MFmiqBOGsK2tSFCT7fgM2Zsz4jte7gGmWXMIB0iT3yy7zitOqKM59QmQ2fjKwt1vvEeb0qgGbg7KOx1wKFxOMPDX+I5GkuCdGX1dMs7gU81vO0esZy+f7Ndp4OESJcR7eNJKQT/4jgo3SgOYX7RqK8q/J0jDkP2iNL2t0OM6zO+90EyRpm1PBkiM8dIgePoe4HicPoikgAND2I7efVra/ce+GexpUr3r5TRxYCPreAokV53tqHEeN/wwX/pTQ0qHMFk4+Mh6/lDxUL2Fi1uZjbo8Ek2PzUZHcWpkGoOVN06ZoJXkp9oKwCC1oZDkYDJvc+Igj6xSTP4oQCr+728HIbLaOj/vmS0jMZl5TZ1lfHSyFm3XJxfqOSsT2vOelTlnpt1iwGqRrVvLYhe6Dh+69Bj0UC30oM2j5SnpGTjp9P0cdBg3itq61CHpd0PR7fccMAtn+LE1DPXXnU5cH1jEc6hl29vt/0rX0s65b4qwc8TZupWmPt3kqKMNP4Mtvuqw6dRJWDKuS3hWC/dAXsAGe1QbalReYv3yQl7wa1hTAb5hMZbRBv453eJ1gPUckCGT+jrHhy7JU2mE8eej30MbNiLeali1DeGhykgza9d1qBxU6TiGnedgU6rnnPh+vib6+YhDqgc3OuKp47D1t5VYOryIyuKRbL5r53WeVBW5jlfXhKbqwy1tFFn7oA/nDH1IMLlzFLdjYZ24SPYtyJY2nZ1WtoJjhHBDvJNk7vMMXm1ibTxio428V4y91lP6q7bTpy+XDn9gqxFDyICpYxCpIEdSEwbQa4v6lHmVYCftxJkdi3Z6wZZ6IdSk0KX31x+yzDp++y5z/bbMzyAg51CTYqRcg3NuMw5ByI/qrXmAhT9HT9I99VrVKtVWddJpiNPlQiN0/j2MI2PVLP+F0/bBKTwUUI0adRhGO+3hHCP8+wdUEDcTSTvtnlkmmHMqVrtQpYQUQvM63wu5dw+5uK4zrB5mIpWmmoz6eEvBI+koFyNaQ92goY21aanC8HUuPFxQBwhxgcVH2TO1qLZdZ2bXxXuCcUpg2ynlDUnz6eaFGv7OG/o13w8VbO1gamvs+Kd6tj2Mjoety3naFKCIvcezxbtRhfqRxWu1yjyXHH+6pPlxzf/ukuZPw/zPL1mcydqx/MN2LonXkk4AYY+pooEpdmpEXBol11hqfZTqEuo/MOBrGisTpy4xgZztUZZrSxcU7/NZn/PBAjvJl/vxgYXpOCe8RbFq4J7j3fpQhbuumevoyNHnOpre+3mne63xXutzpXtW/OtaZt8r/Xqdb+MZrIt2yg6ARP13x4o3+M91za9DVDNAXc9BwY2DX6G5UB1VZlQDY+I2bg8MlwmCT+hye/f7ddKKhQ6nwwRbQGWqCmWudNDBFopPmDtW7QVhdfw9+iDhbJ+Qmiu/n6gqpr+CRLtJL0YYyRdGLkI++DAXIP/9xcwPtP13FzPfofuXiz0qVFhjDIM/H2HTx8YE3UkRj25TIZsbngoT6GxG914nDlA6QIB5c7NjB7rD1gFhiLi7Dm1T71LsUI8CcyWBPk/7t3OX/+nP/9WFdLZmVvP/AQZcp5CJtaL7AAABhGlDQ1BJQ0MgcHJvZmlsZQAAeJx9kT1Iw0AcxV8/pEUqCnYo4pChOlkQFXHUKhShQqgVWnUwufQLmjQkKS6OgmvBwY/FqoOLs64OroIg+AHi5Oik6CIl/i8ptIjx4Lgf7+497t4B/maVqWZwHFA1y8ikkkIuvyqEXhHGACKIISgxU58TxTQ8x9c9fHy9S/As73N/jj6lYDLAJxDPMt2wiDeIpzctnfM+cZSVJYX4nHjMoAsSP3JddvmNc8lhP8+MGtnMPHGUWCh1sdzFrGyoxFPEcUXVKN+fc1nhvMVZrdZZ+578hZGCtrLMdZrDSGERSxAhQEYdFVRhIUGrRoqJDO0nPfxDjl8kl0yuChg5FlCDCsnxg//B727N4uSEmxRJAj0vtv0xAoR2gVbDtr+Pbbt1AgSegSut4681gZlP0hsdLX4E9G8DF9cdTd4DLneA2JMuGZIjBWj6i0Xg/Yy+KQ8M3gK9a25v7X2cPgBZ6ip9AxwcAqMlyl73eHe4u7d/z7T7+wEKX3J9ke21BwAAAAZiS0dEAAAAAAAA+UO7fwAAAAlwSFlzAAALEwAACxMBAJqcGAAAAAd0SU1FB+QIEAwaEmvmnZ0AAANxSURBVEjH1ZZbaJxFFMd/Zy7fXpJtYpommrRpqE8JsTRZFKQRtBR8shURhEoxVoQ8mLQpaKGItSAaSx5aBcFiQ1tbigGlJcELVQI1lTwEsV3irShqAlK1ibu5mGy+7xsfUkK730b2pQ8OzMPvDDP/mXPOnBlxznEnm+ION3Mr7Dn5Hb/8+hNOWQQoq1zHYFfbyvhjb38tg11t7uXDbzC5pYuJzAh+CCKCJqC8ch0Xuu5f/QRTeciHjrqUR/0aj6HuNO2HBvc8fXTY7T42nBvqTouI8PHPAaceT2GVorEywcaKOH4IgRhEZHWB1mebuDy1SMejTaQ3VXPw9CiXpxabb3Lq4OnRK4Aqr2mgbfer1KZiPLWtic6drUz+E3B3uvW/Y3DIAjgW8gE9X03ScE9lIbc8ceTzbLKqlvnp3wlCx/hElr9mFvEEGh4oIcgKyIewKeHxwshEhHdtbyqLKT3z/dC7KnQQolgKlucVeKe4QIWCvO8oj1serkpGuOeTa7KtbWP53vdGrpzreUSFIvihWzUdI/a4QD5wJI3FGhvhlsoEQz9MsX59TcuONy9mfRQLDoyAlCJgBZZCiMcM1jMR9jxDWdzy0bUsOx5sVKPf/Jh7Jl1bzDvFBTwc+RBi1mKNibDRFqMtdeUxznw7l3yotbHsuXcujUkpFw1ACfghxD2DtTrC3KwsAtRox2/zStauibVpKV4WIjaNw0fhWQ9jTIStXe7KGOLxGA0qt3Rk+Gqv4EpzkTiH74SYZ/GsjbC1FmMM1WuSrjac4fD5sbc48fyqAqaYou+EmDVYkQiDQ2uNnpuWzz69uG/h5EsDQK7kaio4QtF4nkFbHWEvEacmAf0Xvui7urz49d7RnCs5i8RBKArPWCpSZYXs9HyOoyc+6Pv77N7Xkw2b/3jly1zo0KWV62VFR6g0iYRh9saNQpbh8x/umz53YCC5YXNue/exQLQmUApFqVmkhKVAiBHw/tmBQu7LnDowAFxv3NIeOBEcgh+CEkEXUZBbn0wRka37+93sQoDvB4wf72Tr/v4nZxeCnb4f/Dl+vPO15Ib7svMTmQCg/cUzZLNzANxVleJS7y4AbnuGnXMrPV7ffFusEvXNACmgDlibqG9ecalX3RjZbcW96ciahSeITOro6IjYx8bGyGQyRYNa+ImQ//2v4l8PZGdrYe8KwAAAAABJRU5ErkJggg==',
        'last' : b'iVBORw0KGgoAAAANSUhEUgAAABgAAAAYCAYAAADgdz34AAAdG3pUWHRSYXcgcHJvZmlsZSB0eXBlIGV4aWYAAHjarZtrdtwwkqz/YxWzBOINLAfPc+4O7vLnC4CSJdnux3RblkqqYpFgZmRkBIAy6///v23+h3+5umRCzCXVlB7+hRqqa/xSnvuvnp/2Cefn/ePjNfv9efP5guMpz6O/f+b2Ht94Pv56w+d5+vfnTXlfceU9kf088fnndWX9Pr8Okufdfd6G90R13V9SLfnrUPt7ovEeeIbyfodft3f+6W/z7YlMlGbkQt655a1/zs9yR+Dvd+O78NP6xHH3d+ejOS98jISAfLu9j8fn+Rqgb0H++M38jP7nbz+C79r7vP8Ry/TGiF/++IKNP573n5dxXy/sP0fkvr8wHjt/u533e+9Z9l737lpIRDS9iDrBth+n4cBOyP15W+Ir8x35PZ+vyld52jNI+eSKna9hq3VkZRsb7LTNbrvO47CDIQa3XObRueH8ea747KobJMb6oC+7XfbVT7Lm/HDLeM/T7nMs9ly3nusNUD+faTnUWU5mectfv8w/evHf+TJ7D4XIPuUzVozLCdcMQ5nTT44iIXa/eYsnwB9fb/qfL/gRVAOHKcyFG2xPv6fo0f7Clj959hwXebwlZE2e7wkIEdeODMZ6MvAk66NN9snOZWuJYyFBjZE7H1wnAzZGNxmkC55qMdkVp2vznmzPsS665PQ03EQiok8+k5vqG8kKIYKfHAoYatHHEGNMMcdiYo0t+RRSTCnlJJJr2eeQY04555JrbsWXUGJJJZdSamnVVQ8HxppqrqXW2pozjQs1ztU4vvFMd9330GNPPffSa28D+Iww4kgjjzLqaNNNP6GJmWaeZdbZljULplhhxZVWXmXV1TZY236HHXfaeZddd/vM2pvV377+jazZN2vuZErH5c+s8azJ+eMUVnQSlTMy5oIl41kZANBOOXuKDcEpc8rZUx1FER2DjMqNmVYZI4VhWRe3/czdr8z9S3kzsfxLeXP/LHNGqftvZM6Qut/z9oeszXZYz5+8qQoV08dTfRzTXDF8Pw8//tPH/8qJfM3b7BK2D8Cl7tzHZqh92azH0lrjFkfI0y4BaxOOEaqtC0i8R6xndbdBASfaJe4NJ29gsfqeYVW7wp7Ztbpq5R0KfdSl4gx+L+LFlSx53SRhTa67splJ5/54FWzmSORdTWW3Ot2z24rRz6jXlk1pFUbvV+dgnslr3rF106r1ywXe555RSPjaI2rkjHu72LrnSquNPVNtwwr5I+nU1TNKG2dZveeyTeK9Ng5BKaXgOCaK5YqdhVtpcxInt0tmSHT+ODL33BjPArhx1R7BjEt1mFQJSix17pKAa6th1xZsiPyn38Cf51e1XuQCR/U0aEZ9CrCtpBXnRGk4A7B4ty0ulLVCbjHtSFEoWYTXljRPdLpCuoPPLZUwVk3PLpyYXxfsPNc2sLP3oznlgVuHNVyajbgMstV/wAHIT89t+WVJ7wAbI6YWc8tQ7XDRvzeUK9U4yHHL0VfKP97k5zf5/WSq76SnHw60erzoMPr1HgMI7jEckRFczq4e8+YyAUweVLVz1B9xZX4C6/+KK/MTWP8GroryGJ5tawzgKDCSAYf5tsjjbJMowY3USUVN1BgD7OFgXcdoe059DMI/uYsyoFNdPq42T4yaVeQpybpLbdl+xLrZ37GFbFqf0PryaPRLLtBunucm21YJw1W1bYat2+XdQ+FrU7jeUMWiFoD74HHaHgtoM2uOCl/3/KwAhVYQluzsdtW4Q4B+0xqQJJXTnpj7ieQplNl6j4zB62zJmwjXz7UeAhbL04unC2bfa8h57DbzRTZolHwc4KRckAr8rj8EP/JeyH9OaqqHkmk0i5GNtpc7ySWYOe0bzNJvLPvMnRdTRPrNXf3murrPsfEifTyREuu0EIZBB8uWlrM6HXE8hQspa2GTAABagOhc4eI+2p1dpmmJagsY4QXeDj90FVKhrhfh5+7B3yNkomUHcgm0r1BbqivWEHt3c/onxYeMJjPKbDYskOO7YuIPnp86VzsVhWI9TL6gmfPo6H02AgFnB6p2KLuMzixi+kBziYawE6EoUMCy+9bgmAEc7zXO6QfhrAs69MNzQ7ACJYiP6nR2g43kYeIhHf36IeDdP2s8YJZTr9B6CSCy+UFvLau1WEZTtx/dzkFbVUNqK+GOigMQ+ykCPVS7KcslErORJgxY5n4CstutMtEf1tfdEeTLAyWOKMM76NKbuom2/tg3xSugaxR4lRH6KGb4bkHpgxOphadUbaB+C8z4pF0DAKeZmdnnwlQQFvtcBlhAhfieWoBxqVTGz+343rwnzng+FExdpSJfDlwnBGiQFXtWwg9DAMwwn0XjSKOSaLsIGmImr+j8fDIH0EK4OcTLGktV2FNCRcOEZpDJ2G1O+Jy0PGx2qN+1eAsWSXUzuIAG5cx1RXygquyeIItNzriimTFxyJ7xMAsty+01YcjSKexUfMp2rgn8JfWkCW0kLrtDDBYGQ9PjqSWP0YMeaXDYuNrsuOnVdWr+Rm8SVd2pJxU+IfYbOEvIKwtReClwAOg3lWzi8nRMv8A1RdpxVrRMS1zXKVPplk5e5l8lDSnuTn6N1mHzSocVuAo8HzuMK66c1Q4YMgnfg8RuFT9lVFoe6bn30CFW7mGYeFIufxrVP1MTbhu8QEB7sbgR1KZKAjBC1XV2Spn7etvYqT/cITECrmPYtdGQKEIQBxegrz61wrkC505OnQTORlY6yan9QImqB64IjnZfUMxIcHWFiBOVVlGy+RlUOf60VClsO4CWyKEezK/nALGCMkAbJ/jFQiyKLc4o+GLPFtgYtcRBH2pd3QSUoXCwAdxfRiOBiSf2SUAfR8Sm6xUvaqRzIT4KX21rXO0BeaKa6KAb0X/wNW/fB4dr2UYAhkLO8OBcKC17AMltleAa8KcOHNral9y79ZBTB1f8BDEKHCcvZVtEp8/g19Jitk3Uc6YgAWTAeWo+QnFB0dNIsJaUF/VFgwTXPXELpAaoeqVr9Qbl40cBVw3Lx+RHN7DVdquOqc4NV/K9tnXQ9Kajq+9MO2maBI3Y2VBdKeEqQ4KknmBxFY0RYWGUEQgKlQgaz51vp8z3CkYDaMOFTFcmzVu8WOjET4YkoyAWuBNo20RxsZsObeG5gqI4Opx0+G97JEjgKvnUnnP7NAIGGKZoD402uKSiY6j9QNQn7mvYNNoS4S5RNgabtp0o9ZBAENWhGKk1ELGtZorygrzKIkt4kUorhLW2Z/SYs4UKLm446Q78ApaMs9KaV2o9+XBKo7ylkc/4IJbso8mBkUCRIBIuC9EFtBNY71wv0NpRg+WMafjp+w8dWmlHCNkKBRvsKiJrYCEr3cMPyhm5iwC25Nw7LpidrwSig3MYPDe46VF3Rg2rIsepSIpWJRkor4EcJO+NU3hwV6BOL1KDJMHGrE9R53qgx1v5NOeYYe08D6EYu1TvIffDxf2pEuq4U1JWF9kHPwHn2eKEtRe8LDshDclt3t6YvQy2+ZulI6dgy8qBIOAP65zqorRBFwaWa0BN9De4cPSrs8+7dKitDBd7QT9LsIfnL6oBblMPPQiqzw77Q4BezeSIG4I9V/D2IAJJAGGV0q5UekAJI/0mhcplcEnBlw1/ArrtqPKUIDJPeGFPsh29wRp1xHCE5WqFKfnmDMTFcUQNSJdYbROYLpVNYRouEbI1mCxq3cmajJa3Q92PFollquTTOdR+4l0ZDEJc8gmWFAZp2/JGbLt5HQnqgJsznkr0okX4g5GL7TewYXz9sLiVseCsPb/iOb50j/MiBP05XYQTMdIqoYrFoMq5BcsQ6IEEGKjA3kPzVQDI0uyKLVJpdKc2kz2nzPU5vtFMuLKjeTxRBKpngq9k914/ve2mJlhsdWgrZxgNynCxwJC1Rc4cph+mo90yBN+crcFVaB3giFJGg+HWUTikHbaoreVjB/1rB/trB0vzkRgF0iNR2UhtArSvpozEAKq+7qVvya5fLJTDlfGNKvWyWRu7LkY8s8KPbCqDdZtUVPwJyqvMQlFaSMUBzAJJ1NBT2NAk4g/QBGSJnE+QqsUrYltSRDAqcJiRtK6jpBNWNUDy7nxEemISJb4PJz2nGhqyEBPdOBE4Ae3Wwr5LFOdwe6Hcg0P+RmCIph7b4eP2RipTNXi8SDtCdQzK4rkVNPc6giZKLMaK79kHMZMXmrDJyCYhnc1joTy4Lpoqp/dX0HnL8MVqe9TjBxyCThrPUXK0vXr9/5KPPtL5IvzhbKjdQq0lVNYQesqWyoYgyzkxBQdgoPuXuv4xcxmQe85sD29x6OJOkLvkUg4T0K5S4jGdut8fjxmVB/dZZA2F+o22RKAoNo7AXferytq6quwVZVB4R/3YQ1rZ05qeWgw/ke859lpeFfatLLzaqN6vVAGYdEsn/zpGbDlGMKjBbJMFAvi3voZH8tI+0Tlw00z4dQ+LQDaIHvhgoDQiCoQWCA40f4u+XZSPgXJHdJLpXnNjmomks0ETOD3MoTwC7AmJcM8qZ9qLw71M0IQ7kWiR7i7ZLPo8VX55IUFM82bodbNKGEgcqIBEhpaMVo4uOhnioamsfoWc6bjOr0putKPkfgi5db2+ZlnkKq+QOzLu2ok1TVczGFm99EPHpSciYbGzUPUOBYYviCH4DP46GEIZ+PQa1ZVvqZiguyawHYZnkHSjgjBSq/YPFPx46LBLGDRSCwYYIcl3LYFfukiwGcGX4zC1ptDdmT5XTBBqXoKmyDJJaFOe7V7zFDl/IkaLNMuUiBwU9jNmGmbRKwCxvZ2BRohpcTOReJ6yq1yHXY9mbJLKcpIVJaS+9qvAswEiauTu65zHVJZU4I7BjYoZ5c20BZ3auSNH10W9qvfKuiP97gTGoyksCpDET8LdG3eG2yY0lW6S3ZfCTb8XrjmaY0nHnEpAJ8JCDAyT7q8eiPTTIa8CXNEVO0GFh+6+qRLTBnosHA3StFr747HT/Jc7HQDB1C/5XYV0p1x4DQyPaOoJs9X8kPRXPbo4wdO1oMq9HfGsFtbSl9Y2KqJ+3tOtX2qEwRkaFvoFKLmkCMkA39d8L5o9ymfiqlmUJQ/Ap69VKSgP6HduNWm+FcFr4MxO/TsklqYYUCWSIgFJAKMgz7Z8IPmjryNNUfsOsUky1Ny4ief4mz2quWln+B6KYyQON+dVAHTeRMevpSAvMDXJH2DKe+1JdOJbIqoqLKE5RV9DyxKxRHhS/2gqp8nBJjVQLuFRMUHddrWum1ec8cF4nnP6sQ2C9mN+S4ZYyGk6usHGXrgEHeh3q5XuCCVI8jTNdB8tl14tgvLPeY3TbeWghr9Xt09VOyOjSxYrExRN2mTumFtBE4N/JHeg4nqmWEMbpiGiMLuSf5lKxZ5QH4DcYVAR9A4Wg1dp1c3+pQItxIqqvfj9aMFc5dRtxk+WpZV4zdvcidSczhRGp+UfL6aJSFlcup+jr6ksW9IE+njk2J6/FOU/qEm859DU2ISvHl//hWqjljJkqil8mIkiG05zM9RaxUGuDPnDYbQ7OiMODWOE5jxzt3ea12Xk3B/mee+SwiJBNsFHQK1qtrNtFzRYydVCW82yBqdY/R+KNUp405vtmZ1xWqctKqq4ziSdVLk0P/UI3y0tm8uNWLwrcaOK922uHLG5Bws90Q6KpgpNsltz1rRTSi9HSCrA9lyFBHKnIArl1JWsqRnE6FzBvWJP1JPDahIT9qHWbPdOLDrpw1y7zxAj2tRVV1tODpclmCxGAt3GIP8D3p/EvYmaPdXL620a0QVMSZ3BHjTn2z+xkYkabs5dEUhIJa9AEvQhq4lk0E2Lp7hpzWgJC60XkIVnTgNth7ygupVWf35+zDvgTXH5oAeYCEl0fulHaBAu6/ARnaGKdfpg6J0D6dR0V1w1lLIYvmYsTieBJO31SNff7asWj1Y0FaPWNIPR5XfjWyiv4yU90odhPa9eBIUHkZJfXzGJpz2wvKhs7lNNzj+pSeCD4+eOPTJeDK8xdM3q3cVMzR/Yv69XovJ36VfbYl++twi01Qtt4z+hrTe58OnG4GOUFe4GfbO16wN03lr8gs8P+RdQ/o6jdAFyr10f+fnoI0hBTZ63PAKiUEaHzCMHnUymXVoRDhY5gRgbKxmUDiWzNO8HWvWzJO/kXSv9xMunIFroHUUeYnXAXGODAW19gpoSMQYVxCg+oIdjvRSx5g7tczN3V0AYelOXAM9KT11vCZ/E3tYKbZQuwa55J1CDrXmkOjGcUFDfmrmDEiFt3NrC8mn+JNP7HO0/8FxvK3+KPfMxa7djhlYRmV2Se+IcNVFYWpdqs3jaFXDTQ/2DPjCrvUobiX6bkKEqC0ie7XWOc3iaBHR6bOUmJAgle+ag3mXNt2KwpBEKdEeBdtXaB983N6Dc2GCNdWoEIzjs5gJULyodod3kH/0YMk5+PPELx5uvJN81i4HRFi/+oHgUAgwvo7IxoYL3uK3gFgElcuuAAvxVB1KUX6XZK8yE9uOpQOsoIBxD1T8Nlfk3HBUkFMvrl95Z7Pr6pYz0k8r4KKe3mISiX4orFwfuNRM8tehRIj+QgfE7j5tONrL2ArjLNOKGHccB5VnYmpU8eGUQZ4EDtofDfeHU9Dutemp62RmrWTp9Z+5A5kpNVh4JNYa4QZYh7+FOgNai1jc5rKL8oX0Ei4eSF2qlUbTEuMgpPWflBqxpRYN7cEWPlWjezi8GKmo+TYRhr/aktO011KaD6IihnwElhCPQVA9naZeB3vOcszyPTMtdGQRRcTlsHUKqUQI2mJLFoDRRzCF5FRdgohpobDEc5bYDHAqviz+8FhdTBv1eK+n1CkdIzMscR1RjVBPSYGi0pwjtmfvM+gqZIUpyaIcMSnROLTf+KBnTHwYrQJ8pjHfe6O00O+KVNFOBo5VpIvw+PrK4p2xSK3CNgwCpevMPOsiSSQClj4J+OtCP+QptbXjqOLrIaBfKEUbfZdEfRNHvLehLB3LGHWFEBZ3S+yWN1IT+FXGEJjmhNX/sIBNCG+jdrwLpyqMPcaRVm+yWdHhINpdg+mGpH/1DPMwRf3wtgw/NggIxp4XIQDRQ48jjoFXiFKqPqIEQ+jxbSXArFnQnPHr2wBR1jKoCh6OpRGiymvApSoM2RmjJB8P0Lnn7E8M6kkiNfji1c0ILxlpmLVo+09JpRHvFVGrlNrVGSfk82oEw16Fx2sjZc4W00sruTP7JkVwTKhBNzFRg+Sy8po+FVycr7pf6fzfI/rlArrZ/eTgaL/NkTe9XLaaDkKFJ1pt+XMFKC/FFee165sZassvBD95otarWz6myw0nP+Kl+4B68Dl4F0+RXsb7eHFOfZ0H+qSZ0rX0HznuKJInmvfxGOhOHz5k4LDlqhhUCC90G99xiLWdKYSFteoJqhxrf0bhrvWtNYNaP+q2L1SP1AmqZ6rnjvUcSpxmGAJkaqENBTbWIgh3emlkl6AGrd+rxezn+pRjNHxUh2cAaPQwWH+j2P2tOmjYw/7BgV7hzBrFrzuD7jMGPCQPz+4zB32usW3W3/cfuZm57W+ryUjtUEWSwHy23PVodL/G25PYuHxyrMrStS9WYP6vRfC1HRh4Q5VpB2dqWwiBxC1QS2sMF7YaAf1rTamrjwqGl4NSYeuvBwCaS5lpqJjTL5oWX1jIZSiums9VKW4FUe9JV6xCXbX7Eo0X6tRDPp4XgEgt1SRPhiI+eVLv9vbOloLJkHBv7lOmPjzZCPobBBU0hAvmzNpxgxaJotrtPJHcBAtKnxqhiZJ3WSiAWu2i5W/3J+TIfMyvOHdGqHbzprKHDOg3LhvRA259w26zJbFX+krBQsVtqmltGCOPHHPdmRHe75NcW77t17qMStcSi7XP70UQkTvsqXdzGO1eLY0o33wYfhxiRtE99hDM98Ps8/90tNhA4ukx89Ws9SgXDiiLJmj8Csdr+gEGYT/xeqpNS7doYVUSPFG67Hq1xFixe8aiYqRneaXCOcHDlHsqdJpBeL/UP7TD/7sh+FXAwmtpzKWq2DpHZfxOZf9WY/XsZm7+IzHREJjD8VycSzLG9cgy4rdLTt4mEcpdSEoVqkRWab1fnoZ3cXUp2yuhr/0iLRqvKWI4wI3inv2VuclZJnagdcxgauhiiyCOi4kABB942bKcxeJAPzrzPmmTpmmkIV6HWV6GCE23fczPIxJEHVD6CcQyApw+DlEF9D22ejOtunOnN3C2CucgXfV0O1Jadiukq3UPtW2Jh3TRo3pArKRfyYMciuYRdP/vT7JUSH/NGZ8csMkUzbH3RzSv1hx+ZdVOwZb02DBK1/uxXXqgRS8eVvdKsW61Loq0+6e7KitoYgplbgW4JIYZF7LCOvF1bKVrO5XowFBvVmycaATioTDVQumEF/029mJSNrHVWj9dcsaYFII7jGCOHX47DZK0HHlVhYVx/tvpomekJBAY8LxkqdQZaXu1nl6NPg77s7N3lePZGPNkk7fEA3V4bEe6i5kDQhDmWHZoSIGXh8vl6O+xHPc+ZQJvaAaA3U5ueXLAJ0e2TmPRjkXLndibZcJI3X1A3gTv50GwmstY5aJSKx3wadIEUP9Y3nUq3v1U6tzu71nIoUwbiURFOMzIQ+zj1gbv3XZN1EbIlVA22x7RkrXVYtPnw2l+ez/2QzXYawOlkx1dyecHY4szUlcyvtennA4zeZS3o7DvR4/420VPHgnWbTolDomifUTHIS/I70XuQk1rn0waItMakcFzXFk2ItMhmcgaAgMQZmBvqaIWSuCszX+hDLvFPi4JaDQsELY8wtYqEJg8jtpwweT3p8x9Us8uPNnpbOqXa09CV69A2pLKTdtvT1mme8WQGjlLltnI2Ra71i6do0SWaP3thq+VcZHsgsi6vpGxDR7QRTS4Mu2YSb0O+i5BqR7UpmjqHoo4vG9g4r60vvWgLSuyax6FsSi1a+vJzVsisb/RY0Lgt6NSuwEczEUqTv2n0Z4eBJl3Oay+hEDJ+agjYtKglxtvCwQTS/s78pyUL8RoaqXK0ddesInJghF4JC20ADVpGgRG0x9Fprp+o27M9TBt5perjYwgoekAbScvZYgXh0CXOhzlCwqEHdHdIEwwij7t2ar993GtzpDZtqJTK1CZmpEl3PoRKv0nvDuOUys9G4ZuHbsssls5KI5RAICjoJRzzZkSPBO3Upi9Xm9NnfMhGuUuEOd/tjNp4MFSwqkJtOoBocSIw43hKcWs3k8++8huh4huiAG2D37FciiwgsM+0GEpD02J3WeUopTMtdvaIg9FMgxRfv4uD8WPTu1YHqX0sFcx5EtW06UL7IrRdhjCu75ml+pt2AGtbQd+BhAUqz+LhnOcmbdG2rbomY6la5ohn/lCKRfsC7nJGi8fgmY1awhklOUGAB7v3UPVJHpg7IGPssNowG86cX9m6N7yyiAmeLdowgydrzyLY8Z1t1eR6++v+yaVf6Ux3E0bK2n19xVY4W0LMc270rgCLWpetI4+7ZThINQtvisRdiAFrZ/n2t5Oar2f9T05q/jbUf/ekRmcdVv+v+6pVxT/nu5kJFtGOFpx70S4YNEVa2pOsxiLtgvanDVUfDKoLQtkI9Xy2jWtvbpJxXHnpszKoIamUcXff0y7j3WPdKhfSxxj0gQ8GZ06vhzHPGfKUPnzPoJu7q30fZ4kfZ3k+zqOtD/dMZq871fPHc30fDQBG5WpKdR+ZTBmNgaQ8Dcv8HOI7wojF3VozoEVsMI45ytBncTbLH8jQ0W6FYSXOz2TymZv6sqVQu1XQIZXoWumgXtBmKBuLrNaeaxRJc9dA5xg/03nT/yufyuZP1B1B+uLjAx2nXJ/LAQcd5gMe/+npzHe0/d9PZ74O75+cDtk9qz6nEZpd7RzHBeSMcVsGR6nPYT35pCjACFsbWLWNTR80EAwwLjhcxNpE+MFV+qxBrGdXWHNIifjkfBbF93/jI2zmv/AZuG8nkmeq5n8BYPVAlAMUJ0EAAAGEaUNDUElDQyBwcm9maWxlAAB4nH2RPUjDQBzFXz+kRSoKdijikKE6WRAVcdQqFKFCqBVadTC59AuaNCQpLo6Ca8HBj8Wqg4uzrg6ugiD4AeLk6KToIiX+Lym0iPHguB/v7j3u3gH+ZpWpZnAcUDXLyKSSQi6/KoReEcYAIoghKDFTnxPFNDzH1z18fL1L8Czvc3+OPqVgMsAnEM8y3bCIN4inNy2d8z5xlJUlhficeMygCxI/cl12+Y1zyWE/z4wa2cw8cZRYKHWx3MWsbKjEU8RxRdUo359zWeG8xVmt1ln7nvyFkYK2ssx1msNIYRFLECFARh0VVGEhQatGiokM7Sc9/EOOXySXTK4KGDkWUIMKyfGD/8Hvbs3i5ISbFEkCPS+2/TEChHaBVsO2v49tu3UCBJ6BK63jrzWBmU/SGx0tfgT0bwMX1x1N3gMud4DYky4ZkiMFaPqLReD9jL4pDwzeAr1rbm/tfZw+AFnqKn0DHBwCoyXKXvd4d7i7t3/PtPv7AQpfcn2R7bUHAAAABmJLR0QAAAAAAAD5Q7t/AAAACXBIWXMAAAsTAAALEwEAmpwYAAAAB3RJTUUH5AgQDBkFwxhLmQAAA7dJREFUSMfVlluIlVUUx39rX75zmTnOOI6jOToO9jRiQzNDQlgRFvWURj0IQjCNBD5oalCCFCaEmvkgPQRFioUSjRZa0gUTQSwUxgdnsijpoiOE1+nM6DSe83179XA0dc45MT340Ib18C3Wt357/fdmrS2qyt1chru83O0fPTt/5Pczv6DGI0BN/VT5fGVnWYmvbtjEuftXMjhwlDiAiGBJqK2fKvtXPqBVK7hSgELQnhm5SJsnRcMHXuyS9nUHEJE77ItfEz54OifemAut9RmdXZfWOLA3EaciUl2ijufb+PbK9bndT7bRNacxt+7DYycHNj1leo7cWURtUwudz70+f1ouNXXJwjaWL+7g3F/JguldHf9+Bus9gDJWSFjz3Tla7qmf98yWb/I/HzvOstsg2YZpjA79YZKgnBrMc2nkOpEQt8yfwCEboBBgTiZixdFBlj7eVtMQRka2PyKma91npRjrQJWgEDAUk9J/49SpDKgzUIiV2rTn0YYsa748LQs7Z9euev/oyRMbF5kVJ5WbOisQRIiDVr2OZf60QCFRss7jnWdefYYDP11h5symeYvePJj//uBxrl88gwBBIcYwpuAEZCIAL1AMkE45fOSIIkdN2vPp6TyLHmw12WJ++NBbPZIUxmIFVAxxkIrJKwIilEKAlPd453DW46xnRm2KXT9cyz7c0Vqz7J0jfQWbiYJCEENRqwNcGVEgDpCOHN7bktCUym+yytlRI1MmpTo1yk6HEiAJYKVyWyjzWZQYQ+QjnHN4XzLjHOl0ihYzXNxyuH/z1RN7LgUUNYYigqATk0hUiVVIRZ7Ie7z3OOdonJTVaWGEDfv63mb7C5sb258oqgJiCdiqAFeJGKuQ8g4vAijWWuy1Ifn6q4Orx3a+0gsMG+tLfdgY4v/STQUliCWKHNZbokyapgzs2H9oa38p+fnHXtujKCiCmJsVTBRw42ZEzlOXq1E7Osy27R9v/XP3qo3ZlvYLQEjnGm7FG4tiJ9auS0QlGEsm47h6+bIc3vfJ6qGP1vZmZ7UPj57tTwBUFb2huVhLYgymynApA1gjFBMhZRLe3d27dWjv2l7g/Ohgf7gV4zDGBRVBEeIARkRsBYLcPjJFRBa8tOPZq2PJ4jhOLp56b/kb2Vn35UcHB5IKm6t96OVd2/L5axlAJzfkfjuyeel6INwxhlX1H0s3zxUgB8wApmSa57pq2kaNrR5oBJpv2OS6e7vs+JzjKyhL1N3dXebv6+tjYGCgInj8I0L+96+KvwEndW55n8HkrAAAAABJRU5ErkJggg==',
        'insert' : b'iVBORw0KGgoAAAANSUhEUgAAABgAAAAYCAYAAADgdz34AAAFJElEQVR42qWWa1CUZRTHz3n3wrLLAnKNi7dEYCW5Vo4gaJI2pgx8yIb64ocosssoVqbN9KmZGMsBHafM5Itfisk+wKA5XlMR7AaIhgsIiYTI6rLALqwv7767p/O+LMiOaUXPzH9299lnz+85/+e851mExw89ax2rkJXGivLP21kdrLOs0yzpUQHwEfMG1jbQYAUui4xhISaYQRumTAPJYyLSbRfR9WFk2cBL1Ty/nyX+G0AGq1abF5caUpQMuZYcejbWgknhiRCqN6kApzSBPaMD9IvNis3WFhhv6Ca56U4Xf1fKan8cYC0atXXGMkvIyjV5ULykgIMapxZh4GIiFr86JTfU916Ey+ebwF1jHSe3XMLT5/4OkMHBGyM+yDBvyC2k7JhUFDgEIpDocaPD7ZiJrfwuwhhBBp0RFZAPkFrvduKJ5rPg+LzdxZD86UymAQZ+1xZVkZaav3YVpEctJQEJWSAwYFlEKpY8WeTfORHyqPujga47OtGnAAiJIXj1Xjc0nmsie3VHF28jSzmTacCH5tWxlZat2bAqPpvPlkAjAEwBiIHp8NKS0gAvv++thav2q0pwVV4f8FkjXBpsBevBFnBduLubl+1RAHrUYH9SVWZMTvJyjDRwtXDiGoF4WoVQRvTT+EryawEZfNtdQ+33WlANTkAcHGUfgkN00W/d17BnxxUbTy5QABtDc8KPWXZaKC0iCXUCgVYgYgj6s6Cs6JX4asq7AYBvug5Q273L6N89yX6Ax4fU4ehB62dWcLaMblIAVYvLFm5P2jgfEkxRoOegC4OfUrwH/yGDJWo5bFzycoBFx3u/A6v9GvgPWX3tE38HyQswOGGHGz/8CTcP39qnAE5mV6asT0ibR2wPmnRaOLD6uLrL2Tt+UJ5Tn2fPT79/5/yLMOHxkEMcx4GOEWjd3XVKWdBScMiSFZ0YDGF6A5h0Othf8CPMZWy7+By4PR4YlUSwD9yHC+XWNhWwviYlOzJBR2a9HkM4g72rfppTBu81roBxzsAleXD4tgdOlXW1qhatq17MFhnIpAMG6KEyt21OgF1NmQyQyO0BtkiE0xU3VYuqcrc9UZFeHEbBGi8adQI8E7uJuJKQpTwTFGfMwrTILQGAjuEjNORuQ64e4OohFv5qO8YW+Uj0arC9fgya9w9Vq2W6KC+koeTTOAjWelk+MLCCNFPSCT5ICi+G/LiDAX433tkKPaP1XJYCTHqRpQFRFuC+X3UfDUFf03iR+qAJWuh/8+jCmJh45HakALxk0PjQD6FFoSW4IvbrgAx+tr1Bfc46lLwCiF6Bdy2gKGuU4GQbJPxq8y2bT4YFM60iu9hcufnjeSrAqCXiLNDgBywwF2NG1OEAQLv9dep31c8AODC6ZQQ3A45+MoKt9a5d061iptmVfxGdkpmvAzOXqlEHEOy3Kd5UBMnhXwZY1D36Fj9QDWwNW8LigwUXl+iVRgkOvW1/qNmp7doYipd2HokMsaQFUXiQkg0BZ8HZACo+cn9Sk/DygUo+mUQZUFQAMtLI5Ah2dkzCni3DLreTHmrXMxeOKQzrd+wLNeUXhmJkUCLbpSfOAvWcidJlVQCbxNYQ755tkWB4coAazzqxarvTNTFGj7xwHlw8CLUbSvUp5e8bYOmiaDDro7m6wrgagtQFkm+Sdz0GLuku3Oizw6G9Ipyolbq4H/3jlTk91Etfq4OKguc1MYUvIOZkEsyPV9oaUP+ggK1XkM6cJLx4xmuTPfCfLv3Z43//bfkLo1muAZZ9QHcAAAAASUVORK5CYII=',
        'delete' : b'iVBORw0KGgoAAAANSUhEUgAAABgAAAAYCAYAAADgdz34AAAEe0lEQVR42rWV21MTVxzHf5sLWQJjEyBAIgkhQHBEHNAXL0/MtC9KbRWofUz+AP8gn3bfnKojrZfptF4Yp30oF2VRp6ZAS7jkTshuuAUDpN9zyIbUALUPzczOZnd2P5/fOb/vOSvQ//wTyi9+aGqyWez2UdHh6NVmZoJfJRLyp0BGnM6A49w5KRsOK9urq/3XYzG1QsDgYmPjaM+tW71GUaQ/79+n5Ph48Ot4XP43uHdgQHJeukRr8/P0x507yof19f4bRYnwMVwQBIo+fUqmEydIC4dp9d27IyUPAAdYart6lZIvXtCHbJbIYqGYoij5jY3+G9GoygU/9fRM6fClx49pBw8aqqpIdLn2JaFQEMOWP4Y3X7wo+YrwtVCI37c4nUSYgdj0tPLl7GwfF4wNDRW8167R4sgI5VWMrFCgwt4eGcxmEk+eJG1hgTLoiS554HIFmi9ckHxXrlAK8GwRzt5j71g7Oig1M0OfT04K+hQFGlGNaLNRbnGR9nZ2iHZ38fz+C9UtLaQuLVFmbi7Ini/Bnz+ntffvDxJjMJDY2kobmkYJjHowGpVLTf6+uTng6OuTrA0NtIWKuQSjYAebLite1FIpMtfUEJuW1LNnfFoEFMHhRiOJHg+tMzhGOxiJyBUxZZKGs2cla309lxQg4QAmQfNq2tvJgbSkX76k7Nu3VMjnOYDBq71e2tjcpDhGqcMrBKVMnzkjWe12LiE2Ekh2WUJwNppMlItEiAXCwA5cWzs7aQOyVCIRHCqDHyrQJQ2nT0vW2lrSXr+mnXR6v4GYYwYVimfWnxo0lMET8XgF/EiBnpTP6uslC4a/NTfHp4pDGZwdDI7K1xk8FgsOLS8fulaOFdT5/ZLn8mUK375NlMsdwHGwZrOpiSeTpKpqcPi/CHR4O6KYffWK4k+ecKixCDdiVOy/CZJqTFE0FqPVTOZQiXAsfHKSYoDrYBPiygV4zgCJSZcgXQvRKK2k08FvlpaObjJb/jpcQ+UxbBt65Qxe4/fz/3lsH0zCR8JEkIg+H/2FxZhMpf4hKQlYcmyAdwCussqLcF45GloL+CZWN7u2W620gwgziQkx5RLcq2pro1nsqHEmWVw8WGgMbgecLX91YoKijx6VKjeicgbfAhxRlNm6dbvdgQZEeA8VG5Esc1FihMSMFf87UhfFmrgJCRf8fP584dTwMGVQeeThw4NmFivPAZ5MJmVEke9F99xuqa21NeDAlk7Ly7wXJUl1NQluN41PT9MXb97sb3Y/dndPdQwM9M7LMu1mMgfwri4OX2HwSCRY3q+7kHT6fAEnVryAlW0GnEtwna+ro1/GxpSBUKhPnyKbyWIZteFTuY2K9rAtMPg29qB0KlUBL5ec8vsDLQAaEdUqnKmpiX6dmFAQ2/6bCwuqUJYgm1kUR+2QCKh6G3tQZmVFHjwCXpJ4PFJ3V1fAAzBh1L9NTSlpwL8FvDKmLpcNiRnF9PTmNjdl7OfHwvXfd5B40XhtbU1Z1bQS/KiFZsPJi++p8inwMkkvTmEkRy2//zcpYDQ3Hbr/xQAAAABJRU5ErkJggg==',
        'duplicate' : b'iVBORw0KGgoAAAANSUhEUgAAABgAAAAYCAYAAADgdz34AAABhGlDQ1BJQ0MgcHJvZmlsZQAAKJF9kT1Iw1AUhU9TRZGKQztIcchQnSyIFnHUKhShQqgVWnUweekfNGlIUlwcBdeCgz+LVQcXZ10dXAVB8AfE1cVJ0UVKvC8ptIjxwuN9nHfP4b37AKFZZZrVMwFoum1mUkkxl18V+14hIIAwokjIzDLmJCkN3/q6p16quzjP8u/7swbVgsWAgEg8ywzTJt4gnt60Dc77xBFWllXic+Jxky5I/Mh1xeM3ziWXBZ4ZMbOZeeIIsVjqYqWLWdnUiBPEMVXTKV/Ieaxy3uKsVeusfU/+wlBBX1nmOq0RpLCIJUgQoaCOCqqwEaddJ8VChs6TPv6o65fIpZCrAkaOBdSgQXb94H/we7ZWcWrSSwolgd4Xx/kYBfp2gVbDcb6PHad1AgSfgSu94681gZlP0hsdLXYEDG0DF9cdTdkDLneA4SdDNmVXCtISikXg/Yy+KQ+Eb4GBNW9u7XOcPgBZmlX6Bjg4BMZKlL3u8+7+7rn929Oe3w9rHnKk7x4JKQAAAAZiS0dEAAAAAAAA+UO7fwAAAAlwSFlzAAAuIwAALiMBeKU/dgAAAAd0SU1FB+cCARMnDMj6VvgAAAAZdEVYdENvbW1lbnQAQ3JlYXRlZCB3aXRoIEdJTVBXgQ4XAAACVUlEQVRIx7WWQUsbURSFv5nMZDJOFwHb7VuELFxk0y6EgK3QVXHjDxC6aKH9C4IFQZGCq5KVgl1oQRBB/AdCbKLEhRuhC10EMRCVQqAZZJJ5ud3E0CapZmI9MIt53Lnn3nPe3PcAMAxjBJhNp9NXgER5MpnML2CxnaMHlmEYIyLyHXg+MzPD6OgoUVCr1Z6cnp5+CoJgMhaLvdZah90xs4AcHx/LsCiVSrcdve+pIJ1OX83Pz8tD0Gq1xHEcAVZ7JDo7O3vWT5ZKpUKpVKLZbA4kldYa4FWbpOB53jff98XqF1woFJiYmMCyLGzbHojAtm1s2x7TWo81Go0Pvu+/M03zDYDkcrlOuxcXFwLI2tqa3NzcRJZLay3FYvFWssUegp2dHbEsa6jkf2JhYUGUUtdmd6vNZhPbtkkkEjwEyWSS8/Pzp+YwH+fzeZaXlweKHYqgXC6zu7v7eARR8OgE1qCal8vlzvv+/j7VapWNjY3Omuu6TE9PE4/HoxMcHh7+pXm1WqVSqbCystJZS6VSTE1N9RD0/AdbW1viuu6de3x9fV2y2eydMblcTgAxM5lMvVarPZ7JJycnX5aWljg6OkJE/r/JhmF8DoJgcnx8/KXjOGit7x1wruuSSqUGZ4nFYlb7sFgFftznQRAEUq/XB/OgPctD4CvwEchrrWm1Wv8sKB6P43nenUWHYYhSqu9h8haQYrE49CS9vLyUbDYrwKbRnd3zPMP3/T3HcSbn5uZIJpORTA3DkO3tbQ4ODn4CL/pvLdNMAItKqeuo1xilVAPYBBTAb9rfs0kjJGFsAAAAAElFTkSuQmCC',
        'search': 'Search',
        },
    }

## Use SimpleNamespace instead of passing dict['key'] via f-string. Can't pass b' (bytes) via f-string.
icon = SimpleNamespace(**_iconpack['ss_small'])

def load_iconpack(pack):
    """
    Appends user-defined iconpack to internal _iconpack dict.
    PySimpleSql comes with 'ss_small' and 'ss_large'
  	
  	For Base64, you can convert a whole folder using https://github.com/PySimpleGUI/PySimpleGUI-Base64-Encoder
  	Remember to us b'' around the string.
  	
  	For Text buttons, yan can even add Emoji's. 
  	https://carpedm20.github.io/emoji/ and copy-paste the 'Python Unicode name:' (less the variable)
  	Format like f'\N{WASTEBASKET} Delete',
  	
    Example structure:
        'example' : {
            'edit_protect' : either base64 image (eg b''), or string eg '', f''
            'quick_edit' : either base64 image (eg b''), or string eg '', f''
            'save' : either base64 image (eg b''), or string eg '', f''
            'first' : either base64 image (eg b''), or string eg '', f''
            'previous' : either base64 image (eg b''), or string eg '', f''
            'next' : either base64 image (eg b''), or string eg '', f''
            'insert' : either base64 image (eg b''), or string eg '', f''
            'search' : either base64 image (eg b''), or string eg '', f''
            'duplicate' : either base64 image (eg b''), or string eg '', f''
        }
    :param pack: iconpack. Key name of iconpack
    :return: None
    """
    global _iconpack
    for k in pack.keys():
        if k not in _iconpack.keys():
            _iconpack |= pack
    
def set_iconpack(name):
    """
    Sets which iconpack to use in gui
    PySimpleSql comes with 'ss.small' (default) 'ss.large' and 'ss_text'
    :param name: name of iconpack to set as active
    :return: None
    """
    global icon
    icon = SimpleNamespace(**_iconpack[name])
    
_keygen={}
def keygen(key,separator=':'):
    global _keygen
    # Generate a unique key by attaching a sequential integer to the end
    if key not in _keygen:
        _keygen[key]=0
    k=key
    if _keygen[key]>0:k+=f'{separator}{str(_keygen[key])}' # only modify the key if it is a duplicate!
    logger.debug(f'Key generated: {k}')
    _keygen[key] += 1
    return k
def keygen_reset(key):
    global _keygen
    del _keygen[key]
def keygen_reset_from_form(frm:Form):
    # reset keys related to form
    for e in frm.element_map:
        keygen_reset(e['element'].key)

def keygen_reset_all():
    global _keygen
    _keygen={}

def get_record_info(record):
    """
    Take a table.column string and return a tuple of the same
    :param record: A table.column string that needs separated
    :return: (table,column) Tuple of table and column
    """
    return record.split('.')









def process_events(event:str, values:list) -> bool:
    """
        Process mapped events for ALL Form instances.

        Not to be confused with pysimplesql.Form.process_events(), which processes events for individual Form instances.
        This should be called once per iteration in your event loop
         .. note:: Events handled are responsible for requerying and updating elements as needed

        :param event: The event returned by PySimpleGUI.read()
        :type event: str
        :param values: the values returned by PySimpleGUI.read()
        :type values: list
        :returns: True if an event was handled, False otherwise
        :rtype: bool
        """
    handled=False
    for i in Form.instances:
        if i.process_events(event, values): handled=True
    return handled

def update_elements(query:str = None, edit_protect_only:bool = False) -> None:
    """
    Updated the GUI elements to reflect values from the database for ALL Form instances

    Not to be confused with pysimplesql.Form.update_elements(), which updates GUI elements for individual instances.


    :param query: (optional) name of query to update elements for, otherwise updates elements for all queries
    :type query: str
    :param edit_protect_only: (default False) If true, only update items affected by edit_protect
    :type edit_protect_only: bool
    :returns: None
    :rtype: None
    """
    for i in Form.instances:
        i.update_elements(query, edit_protect_only)

def bind(win:sg.Window) -> None:
    """
    Bind ALL forms to window

    Not to be confused with pysimplesql.Form.bind(), which binds specific forms to the window.
    :param win: The PySimpleGUI window to bind all forms to
    :type win: PysimpleGUI.Window
    :returns: None
    :rtype: None
    """
    for i in Form.instances:
        i.bind(win)

# TODO: clean up.  just slapping this together for testing
def form_relationship(child, fk, parent, pk, driver) -> None:
    Form.relationships.append(Relationship('LEFT JOIN', child, fk, parent, pk, True, driver))
    logger.info(f'***** Setting form relationship between {child} and {parent}')


# ----------------------------------------------------------------------------------------------------------------------
# CONVENIENCE FUNCTIONS
# ----------------------------------------------------------------------------------------------------------------------
# TODO: How to save Form in metadata?  Perhaps give forms names and reference them that way??
# For exapmle - give forms names!  and reference them by name string
# They could even be converted later to a real form during form creation?

# Global variables to set default sizes for the record function below
_default_label_size = (15, 1)
_default_element_size = (30, 1)
_default_mline_size = (30, 7)
_default_ttk_theme = 'default'

def set_label_size(w, h):
    """
    Sets the default label (text) size when record() is used"
    :param w: the width desired
    :param h: the height desired
    :return: None
    """
    global _default_label_size
    _default_label_size = (w, h)

def set_element_size(w, h):
    """
    Sets the default text (label) size when @record is used.  The size parameter of @record will override this
    :param w: the width desired
    :param h: the height desired
    :return: None
    """
    global _default_element_size
    _default_element_size = (w, h)

def set_mline_size(w, h):
    """
    Sets the default multi-line text size when @record is used.  The size parameter of @record will override this
    :param w: the width desired
    :param h: the height desired
    :return: None
    """
    global _default_mline_size
    _default_mline_size = (w, h)

def simple_transform(self,row,encode):
    """
    Convenience transform function that makes it easier to add transforms to your records.
    """
    for col, function in self._simple_transform.items():
        if col in row:
            msg = f'Transforming {col} from {row[col]}'
            if encode == pysimplesql.TFORM_DECODE:
                row[col] = function['decode'](row,col)
            else:
                row[col] = function['encode'](row,col)
            logger.debug(f'{msg} to {row[col]}')
    
def set_ttk_theme(name):
    """
    Advise users to set their ttk theme here, so we can use in quick_edit popup. Otherwise it changes all the buttons.
    Available: 'winnative' 'clam' 'alt' 'default' 'classic' 'vista' 'xpnative'
    :param name: name of ttk_theme.
    :return: None
    """
    global _default_ttk_theme
    _default_ttk_theme = name
    
def get_ttk_theme():
    """
    Advise users to query this to fix window changing theme when you go to use quick_edit.
    :return: _default_ttk_theme
    """
    return _default_ttk_theme

# Define a custom element for quickly adding database rows.
# The automatic functions of PySimpleSQL require the elements to have a properly setup metadata
def record(table, element=sg.I, key=None, size=None, label='', no_label=False, label_above=False, quick_editor=True, filter=None, **kwargs):
    """
    Convenience function for adding PySimpleGUI elements to the window
    The automatic functionality of PySimpleSQL relies on PySimpleGUI elements to have the key {Query}.{name}
    This convenience function will create a text label, along with a element with this naming convention.
    See @set_label_size and @set_element_size for setting default sizes of these elements.

    :param record: The table.column in the database this element will be mapped to #TODO Rename!
    :param element: The element type desired (defaults to PySimpleGUI.Input)
    :param size: Overrides the default element size that was set with @set_element_size, for this element element only
    :param label: The text/label will automatically be generated from the @column name. If a different text/label is
                 desired, it can be specified here.
    :param no_label: Do not automatically generate a label for this element
    :param label_above: Place the label above the element instead of to the left
    :param quick_editor: For records that reference another table, place a quick edit button next to this element
    :param key: ???????
    :param filter: Can be used to reference different Forms in the same layout.  Use a matching filter when creating
            the form
    :return: An element to be used in the creation of PySimpleGUI layouts.  Note that this is already an array, so it
             will not need to be wrapped in [] in your layout code.
    """
    # TODO: See what the metadata does after initial setu is complete

    # Does this record imply a where clause (indicated by ?) If so, we can strip out the information we need
    if '?' in table:
        query_info, where_info = table.split('?')
        label_text = where_info.split('=')[1].replace('fk', '').replace('_', ' ').capitalize() + ':'
    else:
        query_info = table
        where_info = None
        label_text = query_info.split('.')[1].replace('fk', '').replace('_', ' ').capitalize() + ':'
    query, column = query_info.split('.')

    key=table if key is None else key

    key=keygen(key)

    if 'values' in kwargs:
        first_param=kwargs['values']
        del kwargs['values']  # make sure we don't put it in twice
    else:
        first_param=''

    if element.__name__ == 'Multiline':
        layout_element = element(first_param, key=key, size=size or _default_mline_size, metadata={'type': TYPE_RECORD, 'Form': None, 'filter': filter}, **kwargs)
    else:
        layout_element = element(first_param, key=key, size=size or _default_element_size, metadata={'type': TYPE_RECORD, 'Form': None, 'filter': filter}, **kwargs)
    layout_label =  sg.T(label_text if label == '' else label, size=_default_label_size)
    layout_marker = sg.Column([[sg.T('\u2731', key=f'{key}.marker', text_color = "red", visible=True)]], pad=(0,0)) # Marker for required (notnull) records
    if no_label:
        layout = [[layout_marker, layout_element]]
    elif label_above:
        layout = [[layout_label], [layout_marker, layout_element]]
    else:
        layout = [[layout_label , layout_marker, layout_element]]
    # Add the quick editor button where appropriate
    if element == sg.Combo and quick_editor:
        meta = {'type': TYPE_EVENT, 'event_type': EVENT_QUICK_EDIT, 'query': query, 'function': None, 'Form': None, 'filter': filter}
        if type(icon.quick_edit) is bytes:
            layout[-1].append(sg.B('', key=keygen(f'{key}.quick_edit'), size=(1, 1), image_data=icon.quick_edit, metadata=meta))
        else:
            layout[-1].append(sg.B(icon.quick_edit, key=keygen(f'{key}.quick_edit'), metadata=meta, use_ttk_buttons = True))
    #return layout
    return sg.Col(layout=layout) # TODO: Does this actually need wrapped in a sg.Col???

def actions(key, query, default=True, edit_protect=None, navigation=None, insert=None, delete=None, duplicate=None, save=None,
            search=None, search_size=(30, 1), bind_return_key=True, filter=None):
    """
    Allows for easily adding record navigation and elements to the PySimpleGUI window
    The navigation elements are separated into different sections as detailed by the parameters.
    :param key: The key to give these controls
    :param query: The table that this "element" will provide actions for
    :param default: Default edit_protect, navigation, insert, delete, save and search to either true or false (defaults to True)
                    The individual keyword arguments will trump the default parameter
    :param edit_protect: An edit protection mode to prevent accidental changes in the database. It is a button that toggles
                    the ability on an off to prevent accidental changes in the database by enabling/disabling the insert,
                    edit and save buttons.
    :param navigation: The standard << < > >> (First, previous, next, last) buttons for navigation
    :param insert: Button to insert new records
    :param delete: Button to delete current record
    :param duplicate: Button to duplicate current record
    :param save: Button to save record.  Note that the save button feature saves changes made to any table, therefore only one
                 save button is needed per window. This parameter only works if the @actions parameter is set.
    :param search: A search Input element. Size can be specified with the @search_size parameter
    :param search_size: The size of the search input element
    :param bind_return_key: Bind the return key to the search button. Defaults to true
    :return: An element to be used in the creation of PySimpleGUI layouts.  Note that this is already an array, so it
             will not need to be wrapped in [] in your layout code.
    """
    edit_protect = default if edit_protect is None else edit_protect
    navigation = default if navigation is None else navigation
    insert = default if insert is None else insert
    delete = default if delete is None else delete
    duplicate = default if duplicate is None else duplicate
    save = default if save is None else save
    search = default if search is None else search

    layout = []
    meta = {'type': TYPE_EVENT, 'event_type': None, 'query': None, 'function': None, 'Form': None, 'filter': filter}

    # Form-level events
    if edit_protect:
        meta = {'type': TYPE_EVENT, 'event_type': EVENT_EDIT_PROTECT_DB, 'query': None, 'function': None, 'Form': None, 'filter': filter}
        if type(icon.edit_protect) is bytes:
            layout.append(sg.B('', key=keygen(f'{key}.edit_protect'), size=(1, 1), button_color=('orange', 'yellow'),
                               image_data=icon.edit_protect, metadata=meta))
        else:
            layout.append(sg.B(icon.edit_protect, key=keygen(f'{key}.edit_protect'), metadata=meta, use_ttk_buttons = True))
    if save:
        meta = {'type': TYPE_EVENT, 'event_type': EVENT_SAVE_DB, 'query': query, 'function': None, 'Form': None, 'filter': filter}
        if type(icon.save) is bytes:
            layout.append(sg.B('', key=keygen(f'{key}.db_save'), size=(1, 1), button_color=('white', 'white'), image_data=icon.save,
                               metadata=meta))
        else:
            layout.append(sg.B(icon.save, key=keygen(f'{key}.db_save'), metadata=meta, use_ttk_buttons = True))

    # Query-level events
    if navigation:
        # first
        meta = {'type': TYPE_EVENT, 'event_type': EVENT_FIRST, 'query': query, 'function': None, 'Form': None, 'filter': filter}
        if type(icon.first) is bytes:
            layout.append(sg.B('', key=keygen(f'{key}.table_first'), size=(1, 1), image_data=icon.first, metadata=meta))
        else:
            layout.append(sg.B(icon.first, key=keygen(f'{key}.table_first'), metadata=meta, use_ttk_buttons = True))
        # previous
        meta = {'type': TYPE_EVENT, 'event_type': EVENT_PREVIOUS, 'query': query, 'function': None, 'Form': None, 'filter': filter}
        if type(icon.previous) is bytes:
            layout.append(sg.B('', key=keygen(f'{key}.table_previous'), size=(1, 1), image_data=icon.previous, metadata=meta))
        else:
            layout.append(sg.B(icon.previous, key=keygen(f'{key}.table_previous'), metadata=meta, use_ttk_buttons = True))
        # next
        meta = {'type': TYPE_EVENT, 'event_type': EVENT_NEXT, 'query': query, 'function': None, 'Form': None, 'filter': filter}
        if type(icon.next) is bytes:
            layout.append(sg.B('', key=keygen(f'{key}.table_next'), size=(1, 1), image_data=icon.next, metadata=meta))
        else:
            layout.append(sg.B(icon.next, key=keygen(f'{key}.table_next'), metadata=meta, use_ttk_buttons = True))
        # last
        meta = {'type': TYPE_EVENT, 'event_type': EVENT_LAST, 'query': query, 'function': None, 'Form': None, 'filter': filter}
        if type(icon.last) is bytes:
            layout.append(sg.B('', key=keygen(f'{key}.table_last'), size=(1, 1), image_data=icon.last, metadata=meta))
        else:
            layout.append(sg.B(icon.last, key=keygen(f'{key}.table_last'), metadata=meta, use_ttk_buttons = True))
    if duplicate:
        meta = {'type': TYPE_EVENT, 'event_type': EVENT_DUPLICATE, 'query': query, 'function': None, 'Form': None,
                'filter': filter}
        if type(icon.duplicate) is bytes:
            layout.append(sg.B('', key=keygen(f'{key}.table_duplicate'), size=(1, 1), button_color=('orange', 'orange'),
                               image_data=icon.duplicate, metadata=meta))
        else:
            layout.append(
                sg.B(icon.duplicate, key=keygen(f'{key}.table_duplicate'), metadata=meta, use_ttk_buttons=True))
    if insert:
        meta = {'type': TYPE_EVENT, 'event_type': EVENT_INSERT, 'query': query, 'function': None, 'Form': None, 'filter': filter}
        if type(icon.insert) is bytes:
            layout.append(sg.B('', key=keygen(f'{key}.table_insert'), size=(1, 1), button_color=('black', 'chartreuse3'),
                               image_data=icon.insert, metadata=meta))
        else:
            layout.append(sg.B(icon.insert, key=keygen(f'{key}.table_insert'), metadata=meta, use_ttk_buttons = True))
    if delete:
        meta = {'type': TYPE_EVENT, 'event_type': EVENT_DELETE, 'query': query, 'function': None, 'Form': None, 'filter': filter}
        if type(icon.delete) is bytes:
            layout.append(sg.B('', key=keygen(f'{key}.table_delete'), size=(1, 1), button_color=('white', 'red'),
                            image_data=icon.delete, metadata=meta))
        else:
            layout.append(sg.B(icon.delete, key=keygen(f'{key}.table_delete'), metadata=meta, use_ttk_buttons = True))
    if search:
        meta = {'type': TYPE_EVENT, 'event_type': EVENT_SEARCH, 'query': query, 'function': None, 'Form': None, 'filter': filter}
        if type(icon.search) is bytes:
            layout+=[sg.Input('', key=keygen(f'{key}.input_search'), size=search_size),sg.B('', key=keygen(f'{key}.table_search'), bind_return_key=bind_return_key, size=(1, 1), button_color=('white', 'red'),
                                                                                            image_data=icon.delete, metadata=meta, use_ttk_buttons = True)]
        else:
            layout+=[sg.Input('', key=keygen(f'{key}.input_search'), size=search_size),sg.B(icon.search, key=keygen(f'{key}.table_search'), bind_return_key=bind_return_key, metadata=meta, use_ttk_buttons = True)]
    return sg.Col(layout=[layout])



def selector(key, table, element=sg.LBox, size=None, columns=None, filter=None, **kwargs):
    key=keygen(key)
    meta = {'type': TYPE_SELECTOR, 'table': table, 'Form': None, 'filter': filter}
    if element == sg.Listbox:
        layout = element(values=(), size=size or _default_element_size, key=key,
                    select_mode=sg.LISTBOX_SELECT_MODE_SINGLE,
                    enable_events=True, metadata=meta)
    elif element == sg.Slider:
        layout = element(enable_events=True, size=size or _default_element_size, orientation='h',
                          disable_number_display=True, key=key, metadata=meta)
    elif element == sg.Combo:
        w = _default_element_size[0]
        layout = element(values=(), size=size or (w, 10), readonly=True, enable_events=True, key=key,
                          auto_size_text=False, metadata=meta)
    elif element == sg.Table:
        required_kwargs = ['headings', 'visible_column_map', 'num_rows']
        for kwarg in required_kwargs:
            if kwarg not in kwargs:
                raise RuntimeError(f'Query selectors must use the {kwarg} keyword argument.')

        # Create a narrow column for displaying a * character for virtual rows. This will have to be the 2nd column right after the pk
        kwargs['headings'].insert(0,'  ')
        kwargs['visible_column_map'].insert(0,1)

        # Make an empty list of values
        vals = []
        vals.append([''] * len(kwargs['headings']))
        meta['columns'] = columns
        layout = element(
                values=vals, headings=kwargs['headings'], visible_column_map=kwargs['visible_column_map'],
                num_rows=kwargs['num_rows'], enable_events=True, key=key, select_mode=sg.TABLE_SELECT_MODE_BROWSE,
                justification='left', metadata=meta
            )
    else:
        raise RuntimeError(f'Element type "{element}" not supported as a selector.')

    return layout

# ======================================================================================================================
# COLUMN ABSTRACTION
# ======================================================================================================================
# The column abstraction hides the complexity of dealing with SQL columns, getting their names, default values, data
# types, primary key status and notnull status
# ----------------------------------------------------------------------------------------------------------------------
class Column:
    """
    The `Column` class is a generic column class.  It holds a dict containing the column name, type  whether the
    column is notnull, whether the column is a primary key and the default value, if any. `Column`s are typically
    stored in a `ColumnInfo` collection. There are multiple ways to get information from a `Column`, including subscript
    notation, and via properties. The available column info via these methods are name, sql_type, notnull, default and pk
    See example:
    .. literalinclude:: ../doc_examples/Column.1.py
        :language: python
        :caption: Example code
    """
    def __init__(self, name:str, sql_type:str, notnull:bool, default:None, pk:bool):
        self._column={'name': name, 'sql_type': sql_type, 'notnull': notnull, 'default': default, 'pk': pk}

    def __str__(self):
        return f"Column: {self._column}"

    def __repr__(self):
        return f"Column: {self._column}"

    def __getitem__(self,item):
        return self._column[item]

    def __setitem__(self, key, value):
        self._column[key] = value

    def __lt__(self, other, key):
        return self._column[key] < other._column[key]

    def __contains__(self, item):
        return item in self._column

    # Make some properties for easy access
    @property
    def name(self):
        return self._column['name']
    @name.setter
    def name(self, value):
        self._column['name'] = value
    @property
    def sql_type(self):
        return self._column['sql_type']
    @sql_type.setter
    def sql_type(self, value):
        self._column['sql_type'] = value
    @property
    def notnull(self):
        return self._column['notnull']
    @notnull.setter
    def notnull(self, value:bool):
        self._column['notnull'] = value
    @property
    def default(self):
        return self._column['default']
    @default.setter
    def default(self, value):
        self._column['default'] = value
    @property
    def pk(self):
        return(self._column['pk'])
    @pk.setter
    def pk(self, value):
        self._column['pk'] = value

class ColumnInfo(List):
    """
    Column Information Class

    The `ColumnInfo` class is a custom container that behaves like a List containing a collection of `Columns`. This
    class is responsible for maintaining information about all the columns (`Column`) in a table. While the
    individual `Column` elements of this collection contain information such as default values, primary key status,
    SQL data type, column name, and the notnull status - this class ties them all together into a collection and adds
    functionality to set default values for null columns and retrieve a dict representing a table row with all defaults
    already assigned. See example below:
    .. literalinclude:: ../doc_examples/ColumnInfo.1.py
        :language: python
        :caption: Example code
    """
    def __init__(self, driver:SQLDriver, table_name:str):
        self.driver = driver
        self.table_name = table_name

        # List of required SQL types to check against when user sets custom values
        self._sql_types = [
            'TEXT','VARCHAR', 'CHAR', 'INTEGER', 'REAL', 'DOUBLE', 'FLOAT', 'DECIMAL', 'BOOLEAN', 'TIME', 'DATE',
            'DATETIME', 'TIMESTAMP'
        ]

        # Defaults to use for Null values returned from the database. These can be overwritten by the user and support
        # function calls as well by using ColumnInfo.set_null_default() and ColumnInfo.set_null_defaults()
        self.null_defaults = {
            'TEXT': 'New Record',
            'VARCHAR': 'New Record',
            'CHAR' : 'New Record',
            'INTEGER' : 1,
            'REAL': 0.0,
            'DOUBLE': 0.0,
            'FLOAT': 0.0,
            'DECIMAL': 0.0,
            'BOOLEAN': 0,
            'TIME': lambda x: datetime.now().strftime("%H:%M:%S"),
            'DATE': lambda x: date.today().strftime("%Y-%m-%d"),
            'TIMESTAMP': lambda x: datetime.now().strftime("%Y-%m-%d %H:%M:%S"),
            'DATETIME': lambda x: datetime.now().strftime("%Y-%m-%d %H:%M:%S")
        }
        super().__init__()

    def __contains__(self, item):
        if isinstance(item, str):
            return self._contains_key_value_pair('name', item)
        else:
            return super().__contains__(item)
    def __getitem__(self,item):
        if isinstance(item, str):
            return next((i for i in self if i.name == item), None)
        else:
            return super().__getitem__(item)
    def names(self) -> List:
        """
        Return a List of column names from the `Column`s in this collection

        :return: List
        """
        return self._get_list('name')

    def col_name(self,idx:int) -> str:
        """
        Get the column name located at the specified index in this collection of `Column`s

        :param idx: The index of the column to get the name from
        :return: The name of the column at the specified index
        """
        return self[idx].name

    def default_row_dict(self, q_obj:Query) -> dict:
        """
        Return a dictionary of a table row with all defaults assigned. This is useful for inserting new records to
        prefill the GUI elements

        :param q_obj: a pysimplesql Query object
        :return: dict
        """
        d = {}
        for c in self:
            default = c.default
            sql_type = c.sql_type

            # First, check to see if the default might be a database function
            if self._looks_like_function(default):
                table_name = self.driver.quote_table(self.table_name)
                q = f'SELECT {default} FROM {table_name};' # TODO: may need AS column_name to support all databases?
                rows = self.driver.execute(q)
                if rows.exception is None:
                    default = rows.fetchone()[default]
                    logger.debug(f'Default fetched from database function. Default value is: {default}')
                    d[c.name] = default
                    continue

            # The stored default is a literal value, lets try to use it:
            if default is None:
                null_default = self.null_defaults[sql_type]

                # If our default is callable, call it.  Otherwise, assign it
                # Make sure to skip primary keys, and onlu consider text that is in the description column
                if (sql_type not in ['TEXT','VARCHAR','CHAR'] and c.name != q_obj.description_column) and c.pk==False:
                    default = null_default() if callable(null_default) else null_default
            else:
                # Load the default from the database
                if sql_type in ['TEXT', 'VARCHAR', 'CHAR']:
                    # strip quotes from default strings as they seem to get passed with some database-stored defaults
                    default = c.default.strip('"\'')  # strip leading and trailing quotes

            d[c.name]= default
        if q_obj.transform is not None: q_obj.transform(d, TFORM_DECODE)
        return d

    def set_null_default(self, sql_type:str, value:object) -> None:
        """
        Set a Null default for a single SQL type

        :param sql_type: The SQL type to set the default for ('INTEGER', 'TEXT', 'BOOLEAN', etc.)
        :param value: The new value to set the SQL type to. This can be a literal or even a callable
        :return: None
        """
        if sql_type not in self._sql_types:
            RuntimeError(f'Unsupported SQL Type: {sql_type}. Supported types are: {self._sql_types}')

        self.null_defaults[sql_type] = value

    def set_null_defaults(self, null_defaults:dict) -> None:
        """
        Set Null defaults for all SQL types

        supported types:  'TEXT','VARCHAR', 'CHAR', 'INTEGER', 'REAL', 'DOUBLE', 'FLOAT', 'DECIMAL', 'BOOLEAN', 'TIME',
        'DATE', 'DATETIME', 'TIMESTAMP'
        :param null_defaults: A dict of SQL types and default values. This can be a literal or even a callable
        :return: None
        """
        # Check if the null_defaults dict has all of the required keys:
        if not all(key in null_defaults for key in self._sql_types):
            RuntimeError(f'The supplied null_defaults dictionary does not havle all required SQL types. Required: {self._sql_types}')

        self.null_defaults = null_defaults

    def _contains_key_value_pair(self, key, value): #used by __contains__
        for d in self:
            if key in d and d[key] == value:
                return True
        return False

    def _looks_like_function(self, s:str): # TODO: check if something looks like a statement for complex defaults?  Regex?
        # check if the string is empty
        if not s:
            return False

        # find the index of the first opening parenthesis
        open_paren_index = s.find("(")

        # if there is no opening parenthesis, the string is not a function
        if open_paren_index == -1:
            return False

        # check if there is a name before the opening parenthesis
        name = s[:open_paren_index].strip()
        if not name.isidentifier():
            return False

        # find the index of the last closing parenthesis
        last_char_index = len(s) - 1
        close_paren_index = s.rfind(")")

        # if there is no closing parenthesis, the string is not a function
        if close_paren_index == -1 or close_paren_index <= open_paren_index:
            return False

        # if all checks pass, the string looks like a function
        return True

    def _get_list(self, key: str) -> List:
        # returns a list of any key in the underlying Column instances. For example, column names, types, defaults, etc.
        return [d[key] for d in self]


# ======================================================================================================================
# DATABASE ABSTRACTION
# ======================================================================================================================
# The database abstraction hides the complexity of dealing with multiple databases.  The concept relies on individual
# "drivers" that derive from the SQLDriver class, and return a generic ResultSet instance, which contains a collection
# of generic ResultRow instances.
# ----------------------------------------------------------------------------------------------------------------------
class ResultRow:
    """
    The ResulRow class is a generic row class.  It holds a dict containing the column names and values of the row, along
    with a "virtual" flag.  A "virtual" row is one which exists in PySimpleSQL, but not in the underlying database.
    This is useful for inserting records or other temporary storage of records.  Note that when querying a database,
    the virtual flag will never be set for a row- it is only set by the end user by calling <ResultSet>.insert() to insert
    a new virtual row.

    ResultRows are not typcially used by the end user directly, they are typically used as a collection of ResultRows in
    a ResultSet.
    """

    def __init__(self, row:dict, virtual=False):
        self.row = row
        self.virtual=virtual

    def __str__(self):
        return f"ResultRow: {self.row}"

    def __contains__(self, item):
        return item in self.row

    def __getitem__(self, item):
        return self.row[item]

    def __setitem__(self, key, value):
        self.row[key] = value

    def __lt__(self, other, key):
        return self.row[key] < other.row[key]

    def items(self):
        # forward calls to .items() to the underlying row dict
        return self.row.items()

    def copy(self):
        # return a copy of this row
        return ResultRow(self.row.copy(), virtual=self.virtual)

class ResultSet:
    """
    The ResultSet class is a generic result class so that working with the resultset of the different supported
    databases behave in a consistent manner. A ResultSet is a collection of ResultRows, along with the lastrowid
    and any exception returned by the underlying SQLDriver when an query is executed.

    Note: The lastrowid is set by the caller, but by pysimplesql convention, the lastrowid should only be set after
    and INSERT statement is executed.
    """
    def __init__(self, rows:list=[], lastrowid=None, exception=None):
        """
        Create a new ResultSet instance

        :return: ResultSet
        """
        self.rows = [ResultRow(r) for r in rows]
        self.lastrowid = lastrowid
        self._iter_index = 0
        self.exception = exception

    def __iter__(self):
        return (row for row in self.rows)

    def __next__(self):
        if self._iter_index == len(self.rows):
            raise StopIteration
        else:
            self._iter_index += 1
            return self.rows[self._iter_index - 1]

    def __str__(self):
        return str([row.row for row in self.rows])

    def __contains__(self, item):
        return item in self.rows

    def __getitem__(self,item):
        return self.rows[item]

    def __setitem__(self, idx:int, new_row:ResultRow):
        self.rows[idx]=new_row

    def __len__(self):
        return len(self.rows)

    def fetchone(self):
        return self.rows[0] if len(self.rows) else []

    def insert(self, row:dict, idx:int = None):
        # Insert a new row manually.  This will mark the row as virtual, as it did not come from the database.
        self.rows.insert(idx if idx else len(self.rows), ResultRow(row, virtual=True))

    def purge_virtual(self):
        # Purge virtual rows from the list
        self.rows = [row for row in self.rows if not row.virtual]

# TODO min_pk, max_pk
class SQLDriver:
    """"
    Abstract SQLDriver class.  Derive from this class to create drivers that conform to PySimpleSQL.  This ensures
    that the same code will work the same way regardless of which database is used.  There are a few important things
    to note:
    The commented code below is broken into methods that MUST be implemented in the derived class, methods that SHOULD
    be implemented in the derived class, and methods that MAY need to be implemented in the derived class for it to
    work as expected.  Most derived drivers will at least partially work by implementing the MUST have methods.

    NOTE: SQLDriver.execute should return a ResultSet instance.  Additionally, py pysimplesql convention, the
    ResultSet.lastrowid should always be None unless and INSERT query is executed with SQLDriver.execute() or a record
    is inserted with SQLDriver.insert_record()
    """
    # ---------------------------------------------------------------------
    # MUST implement
    # in order to function
    # ---------------------------------------------------------------------
    def __init__(self, name:str, placeholder='%s', table_quote='', column_quote='', value_quote="'"):
        # Be sure to call super().__init__() in derived class!
        self.con = None
        self.name = name

        # Each database type expects their SQL prepared in a certain way.  Below are defaults for how various elements
        # in the SQL string should be quoted and represented as placeholders. Override these in the derived class as
        # needed to satisfy SQL requirements
        self.placeholder = placeholder                     # override this in derived __init__()
        self.quote_table_char = table_quote                # override this in derived __init__() (defaults to no quotes)
        self.quote_column_char = column_quote              # override this in derived __init__() (defaults to no quotes)
        self.quote_value_char = value_quote                # override this in derived __init__() (defaults to single quotes)

    def connect(self, database):
        raise NotImplementedError

    def execute(self, query, values=None):
        raise NotImplementedError

    def execute_script(self, script:str, silent:bool=False):
        raise NotImplementedError

    def table_names(self):
        raise NotImplementedError

    def column_info(self, table):
        raise NotImplementedError

    def pk_column(self,table):
        raise NotImplementedError

    def relationships(self):
        raise NotImplementedError

    def save_record(self, table:str, pk:int, pk_column:str, row:dict):
        raise NotImplementedError

    def insert_record(self, table:str, pk:int, pk_column:str, row:dict):
        raise NotImplementedError

    # ---------------------------------------------------------------------
    # SHOULD implement
    # based on specifics of the database
    # ---------------------------------------------------------------------
    # This is a generic way to estimate the next primary key to be generated.
    # Note that this is not always a reliable way, as manual inserts which assign a primary key value don't always
    # update the sequencer for the given database.  This is just a default way to "get things working", but the best
    # bet is to override this in the derived class and get the value right from the sequencer.
    def next_pk(self, table_name: str, pk_column_name: str) -> int:
        n = self.max_pk(table_name, pk_column_name) + 1
        return n if n else 1

    # ---------------------------------------------------------------------
    # MAY need to be implemented
    # These default implementations will likely work for most SQL databases.
    # Override any of the following methods as needed.
    # ---------------------------------------------------------------------
    def quote_table(self, table: str):
        return f'{self.quote_table_char}{table}{self.quote_table_char}'

    def quote_column(self, column: str):
        return f'{self.quote_column_char}{column}{self.quote_column_char}'

    def quote_value(self, value: str):
        return f'{self.quote_value_char}{value}{self.quote_value_char}'

    def commit(self):
        self.con.commit()

    def rollback(self):
        self.con.rollback()

    def close(self):
        self.con.close()

    def default_query(self, table):
        table=self.quote_table(table)
        return f'SELECT {table}.* FROM {table}'

    def default_order(self, description_column):
        description_column = self.quote_column(description_column)
        return f' ORDER BY {description_column} ASC'

    def relationship_to_join_clause(self, r_obj:Relationship):
        parent = self.quote_table(r_obj.parent_table)
        child = self.quote_table(r_obj.child_table)
        fk = self.quote_column(r_obj.fk_column)
        pk = self.quote_column(r_obj.pk_column)

        return f'{r_obj.join} {parent} ON {child}.{fk}={parent}.{pk}'

    def min_pk(self, table_name: str, pk_column_name: str) -> int:
        rows = self.execute(f"SELECT MIN({pk_column_name}) FROM {table_name}")
        return rows.fetchone()[f'MAX({pk_column_name})']

    def max_pk(self, table_name: str, pk_column_name: str) -> int:
        rows = self.execute(f"SELECT MAX({pk_column_name}) FROM {table_name}")
        return rows.fetchone()[f'MAX({pk_column_name})']

    def generate_join_clause(self, q_obj:Query) -> str:
        """
        Automatically generates a join clause from the Relationships that have been set

        This typically isn't used by end users

        :returns: A join string to be used in a sqlite3 query
        :rtype: str
        """
        join = ''
        for r in q_obj.frm.relationships:
            if q_obj.table == r.child_table:
                join += f' {self.relationship_to_join_clause(r)}'
        return join if q_obj.join == '' else q_obj.join


    def generate_where_clause(self, q_obj:Query) -> str:
        """
        Generates a where clause from the Relationships that have been set, as well as the Query's where clause

        This is not typically used by end users

        :returns: A where clause string to be used in a sqlite3 query
        :rtype: str
        """
        where = ''
        for r in q_obj.frm.relationships:
            if q_obj.table == r.child_table:
                if r.update_cascade:
                    table = q_obj.table
                    parent_pk = q_obj.frm[r.parent_table].get_current(r.pk_column)
                    if parent_pk == '': parent_pk = 'NULL' # passed so that children without a cascade-filtering parent arn't displayed
                    clause=f' WHERE {table}.{r.fk_column}={str(parent_pk)}'
                    if where!='': clause=clause.replace('WHERE','AND')
                    where += clause

        if where == '':
            # There was no where clause from Relationships..
            where = q_obj.where
        else:
            # There was an auto-generated portion of the where clause.  We will add the table's where clause to it
            where = where + ' ' + q_obj.where.replace('WHERE', 'AND')

        return where

    def generate_query(self, q_obj:Query, join:bool=True, where:bool=True, order:bool=True) -> str:
        """
        Generate a query string using the relationships that have been set

        :param join: True if you want the join clause auto-generated, False if not
        :type join: bool
        :param where: True if you want the where clause auto-generated, False if not
        :type where: bool
        :param order: True if you want the order by clause auto-generated, False if not
        :type order: bool
        :returns: a query string for use with sqlite3
        :rtype: str
        """
        q = q_obj.query
        q += f' {q_obj.join if join else ""}'
        q += f' {q_obj.where if where else ""}'
        q += f' {q_obj.order if order else ""}'
        return q

    def delete_record(self, q_obj:Query, cascade=True): # TODO: get ON DELETE CASCADE from db
        # Delete child records first!
        if cascade:
            for qry in q_obj.frm.queries:
                for r in q_obj.frm.relationships:
                    if r.parent_table == q_obj.table:
                        child = self.quote_table(r.child_table)
                        fk_column = self.quote_column(r.fk_column)
                        q = f'DELETE FROM {child} WHERE {fk_column}={q_obj.get_current(q_obj.pk_column)}'
                        self.execute(q)
                        logger.debug(f'Delete query executed: {q}')
                        q_obj.frm[r.child_table].requery(False)

        table = self.quote_table(q_obj.table)
        pk_column = self.quote_column(q_obj.pk_column)
        q = f'DELETE FROM {table} WHERE {pk_column}={q_obj.get_current(q_obj.pk_column)};'
        self.execute(q)

    def duplicate_record(self, q_obj:Query, cascade:bool) -> ResultSet:
        ## https://stackoverflow.com/questions/1716320/how-to-insert-duplicate-rows-in-sqlite-with-a-unique-id
        ## This can be done using * syntax without having to know the schema of the table
        ## (other than the name of the primary key). The trick is to create a temporary table
        ## using the "CREATE TABLE AS" syntax.
        description = self.quote_value(f"Copy of {q_obj.get_description_for_pk(q_obj.get_current_pk())}")
        table = self.quote_table(q_obj.table)
        pk_column = self.quote_column(q_obj.pk_column)
        description_column = self.quote_column(q_obj.description_column)

        query= []
        query.append('DROP TABLE IF EXISTS tmp;')
        query.append(f'CREATE TEMPORARY TABLE tmp AS SELECT * FROM {table} WHERE {pk_column}={q_obj.get_current(q_obj.pk_column)}')
        query.append(f'UPDATE tmp SET {pk_column} = {self.next_pk(q_obj.table, q_obj.pk_column)}')
        query.append(f'UPDATE tmp SET {description_column} = {description}')
        query.append(f'INSERT INTO {table} SELECT * FROM tmp')
        for q in query:
            res = self.execute(q)
            if res.exception: return res
            
        # Now we save the new pk
        pk = res.lastrowid

        # create list of which children we have duplicated
        child_duplicated = []
        # Next, duplicate the child records!
        if cascade:
            for qry in q_obj.frm.queries:
                for r in q_obj.frm.relationships:
                    if r.parent_table == q_obj.table and r.update_cascade and (r.child_table not in child_duplicated):
                        child = self.quote_table(r.child_table)
                        fk = self.quote_column(r.fk_column)
                        pk_column = self.quote_column(q_obj.frm[r.child_table].pk_column)
                        fk_column = self.quote_column(r.fk_column)

                        query = []
                        query.append('DROP TABLE IF EXISTS tmp;')
                        query.append(f'CREATE TEMPORARY TABLE tmp AS SELECT * FROM {child} WHERE {fk}={q_obj.get_current(q_obj.pk_column)}')
                        query.append(f'UPDATE tmp SET {pk_column} = {self.next_pk(r.child_table, r.pk_column)}')
                        query.append(f'UPDATE tmp SET {fk_column} = {pk}')
                        query.append(f'INSERT INTO {child} SELECT * FROM tmp')
                        query.append('DROP TABLE IF EXISTS tmp;')
                        for q in query:
                            res = self.execute(q)
                            if res.exception: return res
                            
                        child_duplicated.append(r.child_table)
        # If we made it here, we can return the pk.  Since the pk was stored earlier, we will just send and empty ResultSet
        return ResultSet(lastrowid=pk)

    def save_record(self, table:str, pk:int, pk_column:str, row:dict) -> ResultSet:
        # Remove the pk column
        row = {k: v for k, v in row.items() if k != pk_column}

        # quote appropriately
        table = self.quote_table(table)
        pk_column = self.quote_column(pk_column)

        # Create the WHERE clause
        where = f"WHERE {pk_column} = {pk}"

        # Generate an UPDATE query
        query = f"UPDATE {table} SET {', '.join(f'{k}={self.placeholder}' for k in row.keys())} {where};"
        values = [v for v in row.values()]

        result = self.execute(query, tuple(values))
        result.lastrowid = None # manually clear th rowid since it is not needed for updated records (we already know the key)
        return result


    def insert_record(self, table:str, pk:int, pk_column:str, row:dict):
        # Remove the pk column
        row = {k: v for k, v in row.items() if k != pk_column}

        # quote appropriately
        table = self.quote_table(table)
        pk_column = self.quote_column(pk_column)

        # Remove the primary key column to ensure autoincrement is used!
        query = f"INSERT INTO {table} ({', '.join(key for key in row.keys())}) VALUES ({','.join(self.placeholder for _ in range(len(row)))}); "
        values = [value for key, value in row.items()]
        return self.execute(query, tuple(values))

# ----------------------------------------------------------------------------------------------------------------------
# SQLITE3 DRIVER
# ----------------------------------------------------------------------------------------------------------------------
class Sqlite(SQLDriver):
    def __init__(self, db_path=None, sql_script=None, sqlite3_database=None, sql_commands=None):
        super().__init__(name='SQLite3', placeholder='?')

        new_database = False
        if db_path is not None:
            logger.info(f'Opening database: {db_path}')
            new_database = not os.path.isfile(db_path)
            self.connect(db_path)  # Open our database

        self.imported_database = False
        if sqlite3_database is not None:
            self.con = sqlite3_database
            new_database = False
            self.imported_database = True

        self.con.row_factory = sqlite3.Row
        if sql_commands is not None and new_database:
            # run SQL script if the database does not yet exist
            logger.info(f'Executing sql commands passed in')
            logger.debug(sql_commands)
            self.con.executescript(sql_commands)
            self.con.commit()
        if sql_script is not None and new_database:
            # run SQL script from the file if the database does not yet exist
            logger.info('Executing sql script from file passed in')
            self.execute_script(sql_script)

        self.db_path = db_path


    def connect(self, database):
        self.con = sqlite3.connect(database)

    def execute(self, query, values=None, silent=False):
        if not silent:logger.info(f'Executing query: {query} {values}')

        cursor = self.con.cursor()
        exception = None
        try:
            cursor.execute(query, values) if values else cursor.execute(query)
        except sqlite3.Error as e:
            exception = e

        try:
            rows = cursor.fetchall()

        except:
            rows = []

        lastrowid = cursor.lastrowid if cursor.lastrowid is not None else None
        return ResultSet([dict(row) for row in rows], lastrowid, exception)


    def close(self):
        # Only do cleanup if this is not an imported database
        if not self.imported_database:
            # optimize the database for long-term benefits
            if self.db_path != ':memory:':
                q = 'PRAGMA optimize;'
                self.con.execute(q)
            # Close the connection
            self.con.close()

    def table_names(self):
        q = 'SELECT name FROM sqlite_master WHERE type="table" AND name NOT like "sqlite%";'
        cur = self.execute(q, silent=True)
        return [row['name'] for row in cur]

    def column_info(self, table):
        # Return a list of column names
        q = f'PRAGMA table_info({table})'
        rows = self.execute(q, silent=True)
        names=[]
        col_info = ColumnInfo(self, table)

        for row in rows:
            name = row['name']
            names.append(name)
            sql_type = row['type']
            notnull = row['notnull']
            default = row['dflt_value']
            pk = row['pk']
            col_info.append(Column(name = name, sql_type = sql_type, notnull=notnull, default=default, pk=pk))

        return col_info

    def pk_column(self,table):
        q = f'PRAGMA table_info({table})'
        row = self.execute(q, silent=True).fetchone()

        return row['name'] if 'name' in row else None


    def relationships(self):
        # Return a list of dicts {from_table,to_table,from_column,to_column,requery}
        relationships = []
        tables = self.table_names()
        for from_table in tables:
            rows = self.execute(f"PRAGMA foreign_key_list({from_table})", silent=True)

            for row in rows:
                dic={}
                # Add the relationship if it's in the requery list
                if row['on_update'] == 'CASCADE':
                    dic['update_cascade'] = True
                else:
                    dic['update_cascade'] = False
                dic['from_table'] = from_table
                dic['to_table'] = row['table']
                dic['from_column'] = row['from']
                dic['to_column'] = row ['to']
                relationships.append(dic)
        return relationships

    def execute_script(self,script):
        with open(script, 'r') as file:
            logger.info(f'Loading script {script} into database.')
            self.con.executescript(file.read())

# ----------------------------------------------------------------------------------------------------------------------
# MYSQL DRIVER
# ----------------------------------------------------------------------------------------------------------------------
class Mysql(SQLDriver):
    def __init__(self, host, user, password, database, sql_script=None, sql_commands=None):
        super().__init__(name='MySQL')

        self.name = "MySQL"
        self.host = host
        self.user = user
        self.password = password
        self.database = database
        self.con = self.connect()

        if sql_commands is not None:
            # run SQL script if the database does not yet exist
            logger.info(f'Executing sql commands passed in')
            logger.debug(sql_commands)
            self.con.executescript(sql_commands)
            self.con.commit()
        if sql_script is not None:
            # run SQL script from the file if the database does not yet exist
            logger.info('Executing sql script from file passed in')
            self.execute_script(sql_script)


    def connect(self):
        con = mysql.connector.connect(
            host = self.host,
            user = self.user,
            password = self.password,
            database = self.database
        )
        return con

    def execute(self, query, values=None, silent=False):
        if not silent: logger.info(f'Executing query: {query} {values}')
        cursor = self.con.cursor(dictionary=True)
        exception = None
        try:
            cursor.execute(query, values) if values else cursor.execute(query)
        except mysql.connector.Error as e:
            exception = e.msg

        try:
            rows = cursor.fetchall()
        except:
            rows = []

        lastrowid=cursor.lastrowid if cursor.lastrowid else None

        return ResultSet([dict(row) for row in rows], lastrowid, exception)


    def table_names(self):
        query = "SELECT table_name FROM information_schema.tables WHERE table_schema = %s"
        rows = self.execute(query, [self.database], silent=True)
        return [row['table_name'] for row in rows]


    def column_info(self, table):
        # Return a list of column names
        query = "DESCRIBE {}".format(table)
        rows = self.execute(query, silent=True)
        return [row['Field'] for row in rows]

    def pk_column(self,table):
        query = "SHOW KEYS FROM {} WHERE Key_name = 'PRIMARY'".format(table)
        cur = self.execute(query, silent=True)
        row = cur.fetchone()
        return row['Column_name'] if row else None

    def relationships(self):
        # Return a list of dicts {from_table,to_table,from_column,to_column,requery}
        tables=self.table_names()
        relationships = []
        for from_table in tables:
            query = "SELECT * FROM information_schema.key_column_usage WHERE referenced_table_name IS NOT NULL AND table_name = %s"
            rows=self.execute(query, (from_table,), silent=True)

            for row in rows:
                dic = {}
                # Get the constraint information
                constraint = self.constraint(row['CONSTRAINT_NAME'])
                if constraint == 'CASCADE':
                    dic['update_cascade'] = True
                else:
                    dic['update_cascade'] = False
                dic['from_table'] = row['TABLE_NAME']
                dic['to_table'] = row['REFERENCED_TABLE_NAME']
                dic['from_column'] = row['COLUMN_NAME']
                dic['to_column'] = row['REFERENCED_COLUMN_NAME']
                relationships.append(dic)
        return relationships

    def execute_script(self,script):
        with open(script, 'r') as file:
            logger.info(f'Loading script {script} into database.')
            # TODO

    # Not required for SQLDriver
    def constraint(self,constraint_name):
        query = f"SELECT UPDATE_RULE FROM INFORMATION_SCHEMA.REFERENTIAL_CONSTRAINTS WHERE CONSTRAINT_NAME = '{constraint_name}'"
        rows = self.execute(query, silent=True)
        return rows[0]['UPDATE_RULE']

# ----------------------------------------------------------------------------------------------------------------------
# POSTGRES DRIVER
# ----------------------------------------------------------------------------------------------------------------------
class Postgres(SQLDriver):
    def __init__(self,host,user,password,database,sql_script=None, sql_commands=None, sync_sequences=True):
        super().__init__(name='PostgreSQL', table_quote='"')

        self.host = host
        self.user = user
        self.password = password
        self.database = database
        self.con = self.connect()

        # experiment to see if I can make a nocase collation
        query = "CREATE COLLATION NOCASE (provider = icu, locale = 'und-u-ks-level2');"
        #self.execute(query)

        if sync_sequences:
            # synchronize the sequences with the max pk for each table. This is useful if manual records were inserted
            # without calling nextval() to update the sequencer
            q = "SELECT sequence_name FROM information_schema.sequences;"
            sequences = self.execute(q, silent=True)
            for s in sequences:
                seq = s['sequence_name']

                # get the max pk for this table
                q = f"SELECT column_name, table_name FROM information_schema.columns WHERE column_default LIKE 'nextval(%{seq}%)'"
                rows = self.execute(q, silent=True)
                row=rows.fetchone()
                table_name = row['table_name']
                pk_column_name = row['column_name']
                max_pk = self.max_pk(table_name, pk_column_name)

                # update the sequence
                seq = self.quote_table(seq)
                if max_pk > 0:
                    q = f"SELECT setval('{seq}', {max_pk});"
                else:
                    q = f"SELECT setval('{seq}', 1, false);"
                self.execute(q, silent=True)


        if sql_commands is not None:
            # run SQL script if the database does not yet exist
            logger.info(f'Executing sql commands passed in')
            logger.debug(sql_commands)
            self.con.executescript(sql_commands)
            self.con.commit()
        if sql_script is not None:
            # run SQL script from the file if the database does not yet exist
            logger.info('Executing sql script from file passed in')
            self.execute_script(sql_script)

    def connect(self):
        con = psycopg2.connect(
            host = self.host,
            user = self.user,
            password = self.password,
            database = self.database
        )
        return con

    def execute(self, query:str, values=None, silent=False):
        if not silent: logger.info(f'Executing query: {query} {values}')
        cursor = self.con.cursor(cursor_factory=psycopg2.extras.RealDictCursor)
        exception = None
        try:
            cursor.execute(query, values) if values else cursor.execute(query)
        except psycopg2.Error as e:
            exception = e


        try:
            rows = cursor.fetchall()
        except:
            rows = []

        # In Postgres, the cursor does not return a lastrowid.  We will not set it here, we will instead set it in
        # save_records() due to the RETURNING stement of the query
        return ResultSet([dict(row) for row in rows], exception=exception)

    def table_names(self):
        query = "SELECT table_name FROM information_schema.tables WHERE table_schema='public' AND table_type='BASE TABLE';"
        #query = "SELECT tablename FROM pg_tables WHERE table_schema='public'"
        rows = self.execute(query, silent=True)
        return [row['table_name'] for row in rows]

    def column_info(self, table):
        # Return a list of column names
        query = f"SELECT column_name FROM information_schema.columns WHERE table_name = '{table}'"
        rows = self.execute(query, silent=True)
        return [row['column_name'] for row in rows]

    def pk_column(self,table):
        query = f"SELECT column_name FROM information_schema.table_constraints tc JOIN information_schema.key_column_usage kcu ON tc.constraint_name = kcu.constraint_name WHERE tc.constraint_type = 'PRIMARY KEY' AND tc.table_name = '{table}' "
        cur = self.execute(query, silent=True)
        row = cur.fetchone()
        return row['column_name'] if row else None

    def relationships(self):
        # Return a list of dicts {from_table,to_table,from_column,to_column,requery}
        tables=self.table_names()
        relationships = []
        for from_table in tables:
            query = f"SELECT conname, conrelid::regclass, confrelid::regclass, confupdtype, "
            query += f"a1.attname AS column_name, a2.attname AS referenced_column_name "
            query += f"FROM pg_constraint "
            query += f"JOIN pg_attribute AS a1 ON conrelid = a1.attrelid AND a1.attnum = ANY(conkey) "
            query += f"JOIN pg_attribute AS a2 ON confrelid = a2.attrelid AND a2.attnum = ANY(confkey) "
            query += f"WHERE confrelid = '\"{from_table}\"'::regclass AND contype = 'f'"


            rows=self.execute(query, (from_table,), silent=True)

            for row in rows:
                dic = {}
                # Get the constraint information
                #constraint = self.constraint(row['conname'])
                if row['conname'] == 'c':
                    dic['update_cascade'] = True
                else:
                    dic['update_cascade'] = False
                dic['from_table'] = row['conrelid'].strip('"')
                dic['to_table'] = row['confrelid'].strip('"')
                dic['from_column'] = row['column_name']
                dic['to_column'] = row['referenced_column_name']
                relationships.append(dic)
        return relationships

    def min_pk(self, table_name: str, pk_column_name: str) -> int:
        table_name = self.quote_table(table_name)
        pk_column_name = self.quote_column(pk_column_name)
        rows = self.execute(f'SELECT COALESCE(MIN({pk_column_name}), 0) AS min_pk FROM {table_name};', silent=True)
        return rows.fetchone()[f'min_pk']

    def max_pk(self, table_name: str, pk_column_name: str) -> int:
        table_name = self.quote_table(table_name)
        pk_column_name = self.quote_column(pk_column_name)
        rows = self.execute(f'SELECT COALESCE(MAX({pk_column_name}), 0) AS max_pk FROM {table_name};', silent=True)
        return rows.fetchone()[f'max_pk']

    def next_pk(self, table_name: str, pk_column_name: str) -> int:
        # Working with case-sensitive tables is painful in Postgres.  First, the sequence must be quoted in a manner
        # similar to tables, then the quoted sequence name has to be also surrounded in single quotes to be treated
        # literally and prevent folding of the casing.
        seq = f'{table_name}_{pk_column_name}_seq' # build the default sequence name
        seq = self.quote_table(seq) # quote it like a table

        q=f"SELECT nextval('{seq}');" # wrap the quoted string in singe quotes.  Phew!
        rows = self.execute(q, silent=True)
        return rows.fetchone()['nextval']

    def insert_record(self, table:str, pk:int, pk_column:str, row:dict):
        # insert_record() for Postgres is a little different than the rest. Instead of relying on an autoincrement, we
        # first already "reserved" a primary key earlier, so we will use it directly
        # quote appropriately
        table = self.quote_table(table)
        pk_column = self.quote_column(pk_column)

        # Remove the primary key column to ensure autoincrement is used!
        query = f"INSERT INTO {table} ({', '.join(key for key in row.keys())}) VALUES ({','.join('%s' for _ in range(len(row)))}); "
        values = [value for key, value in row.items()]
        result = self.execute(query, tuple(values))

        result.lastid = pk
        return result

    def execute_script(self, script):
        pass


# ======================================================================================================================
# ALIASES
# ======================================================================================================================
Database=Form
Table=Query<|MERGE_RESOLUTION|>--- conflicted
+++ resolved
@@ -270,11 +270,8 @@
         self.filtered = filtered
         self._prompt_save=prompt_save
         # self.requery(True)
-<<<<<<< HEAD
         self._simple_transform = {}
-=======
         self.autosave = autosave
->>>>>>> 103fea46
 
     # Override the [] operator to retrieve columns by key
     def __getitem__(self, key):
