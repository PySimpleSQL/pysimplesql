--- conflicted
+++ resolved
@@ -6924,7 +6924,6 @@
             self.execute_script(sql_script)
         self.win_pb.close()
 
-<<<<<<< HEAD
     def connect(self, retries=3):
         attempt = 0
         while attempt < retries:
@@ -6943,15 +6942,6 @@
                 attempt += 1
                 sleep(1)
         raise Exception("Failed to connect to database")
-=======
-    def connect(self):
-        return psycopg2.connect(
-            host=self.host,
-            user=self.user,
-            password=self.password,
-            database=self.database,
-        )
->>>>>>> 89dd0401
 
     def execute(
         self,
